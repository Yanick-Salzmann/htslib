/*  tabix.c -- Generic indexer for TAB-delimited genome position files.

    Copyright (C) 2009-2011 Broad Institute.
    Copyright (C) 2010-2012, 2014 Genome Research Ltd.

    Author: Heng Li <lh3@sanger.ac.uk>

Permission is hereby granted, free of charge, to any person obtaining a copy
of this software and associated documentation files (the "Software"), to deal
in the Software without restriction, including without limitation the rights
to use, copy, modify, merge, publish, distribute, sublicense, and/or sell
copies of the Software, and to permit persons to whom the Software is
furnished to do so, subject to the following conditions:

The above copyright notice and this permission notice shall be included in
all copies or substantial portions of the Software.

THE SOFTWARE IS PROVIDED "AS IS", WITHOUT WARRANTY OF ANY KIND, EXPRESS OR
IMPLIED, INCLUDING BUT NOT LIMITED TO THE WARRANTIES OF MERCHANTABILITY,
FITNESS FOR A PARTICULAR PURPOSE AND NONINFRINGEMENT. IN NO EVENT SHALL
THE AUTHORS OR COPYRIGHT HOLDERS BE LIABLE FOR ANY CLAIM, DAMAGES OR OTHER
LIABILITY, WHETHER IN AN ACTION OF CONTRACT, TORT OR OTHERWISE, ARISING
FROM, OUT OF OR IN CONNECTION WITH THE SOFTWARE OR THE USE OR OTHER
DEALINGS IN THE SOFTWARE.  */

#include <stdio.h>
#include <stdlib.h>
#include <unistd.h>
#include <string.h>
#include <getopt.h>
#include <sys/types.h>
#include <sys/stat.h>
#include <errno.h>
#include "htslib/tbx.h"
#include "htslib/sam.h"
#include "htslib/vcf.h"
#include "htslib/kseq.h"
#include "htslib/bgzf.h"
#include "htslib/hts.h"
#include "htslib/regidx.h"

<<<<<<< HEAD
=======
typedef struct
{
    char *regions_fname, *targets_fname;
    int print_header, header_only, file_info;
}
args_t;

>>>>>>> 772ba540
static void error(const char *format, ...)
{
    va_list ap;
    va_start(ap, format);
    vfprintf(stderr, format, ap);
    va_end(ap);
    exit(EXIT_FAILURE);
}

<<<<<<< HEAD

=======
>>>>>>> 772ba540
#define IS_GFF  (1<<0)
#define IS_BED  (1<<1)
#define IS_SAM  (1<<2)
#define IS_VCF  (1<<3)
#define IS_BCF  (1<<4)
#define IS_BAM  (1<<5)
#define IS_CRAM (1<<6)
#define IS_TXT  (IS_GFF|IS_BED|IS_SAM|IS_VCF)

int file_type(const char *fname)
{
    int l = strlen(fname);
    int strcasecmp(const char *s1, const char *s2);
    if (l>=7 && strcasecmp(fname+l-7, ".gff.gz") == 0) return IS_GFF;
    else if (l>=7 && strcasecmp(fname+l-7, ".bed.gz") == 0) return IS_BED;
    else if (l>=7 && strcasecmp(fname+l-7, ".sam.gz") == 0) return IS_SAM;
    else if (l>=7 && strcasecmp(fname+l-7, ".vcf.gz") == 0) return IS_VCF;
    else if (l>=4 && strcasecmp(fname+l-4, ".bcf") == 0) return IS_BCF;
    else if (l>=4 && strcasecmp(fname+l-4, ".bam") == 0) return IS_BAM;
    else if (l>=4 && strcasecmp(fname+l-5, ".cram") == 0) return IS_CRAM;

    htsFile *fp = hts_open(fname,"r");
    enum htsExactFormat format = fp->format.format;
    hts_close(fp);
    if ( format == bcf ) return IS_BCF;
    if ( format == bam ) return IS_BAM;
    if ( format == cram ) return IS_CRAM;
    if ( format == vcf ) return IS_VCF;

    return 0;
}

static char **parse_regions(char *regions_fname, char **argv, int argc, int *nregs)
{
    kstring_t str = {0,0,0};
    int iseq = 0, ireg = 0;
    char **regs = NULL;
    *nregs = argc;

    if ( regions_fname )
    {
<<<<<<< HEAD
        htsFile *fp = hts_open(fname,"r");
        if ( !fp ) error("Could not read %s\n", fname);
        tbx_t *tbx = tbx_index_load(fname);
        if ( !tbx ) error("Could not load .tbi/.csi index of %s\n", fname);
        kstring_t str = {0,0,0};
        if ( mode )
=======
        // improve me: this is a too heavy machinery for parsing regions...

        regidx_t *idx = regidx_init(regions_fname, NULL, NULL, 0, NULL);
        if ( !idx ) error("Could not read %s\n", regions_fname);

        (*nregs) += regidx_nregs(idx);
        regs = (char**) malloc(sizeof(char*)*(*nregs));

        int nseq;
        char **seqs = regidx_seq_names(idx, &nseq);
        for (iseq=0; iseq<nseq; iseq++)
>>>>>>> 772ba540
        {
            regitr_t itr;
            regidx_overlap(idx, seqs[iseq], 0, UINT32_MAX, &itr);
            while ( itr.i < itr.n )
            {
                str.l = 0;
                ksprintf(&str, "%s:%d-%d", seqs[iseq], REGITR_START(itr)+1, REGITR_END(itr)+1);
                regs[ireg++] = strdup(str.s);
                itr.i++;
            }
        }
        regidx_destroy(idx);
    }
    free(str.s);

    if ( !ireg )
    {
        if ( argc )
            regs = (char**) malloc(sizeof(char*)*argc);
        else
        {
            regs = (char**) malloc(sizeof(char*));
            regs[0] = strdup(".");
            *nregs = 1;
        }
    }

    for (iseq=0; iseq<argc; iseq++) regs[ireg++] = strdup(argv[iseq]);
    return regs;
}
static int query_regions(args_t *args, char *fname, char **regs, int nregs)
{
    int i;
    htsFile *fp = hts_open(fname,"r");
    if ( !fp ) error("Could not read %s\n", fname);
    enum htsExactFormat format = hts_get_format(fp)->format;

    regidx_t *reg_idx = NULL;
    if ( args->targets_fname )
    {
        reg_idx = regidx_init(args->targets_fname, NULL, NULL, 0, NULL);
        if ( !reg_idx ) error("Could not read %s\n", args->targets_fname);
    }

    if ( format == bcf )
    {
        htsFile *out = hts_open("-","w");
        if ( !out ) error("Could not open stdout\n", fname);
        hts_idx_t *idx = bcf_index_load(fname);
        if ( !idx ) error("Could not load .csi index of %s\n", fname);
        bcf_hdr_t *hdr = bcf_hdr_read(fp);
        if ( !hdr ) error("Could not read the header: %s\n", fname);
        if ( args->print_header )
            bcf_hdr_write(out,hdr);
        if ( !args->header_only )
        {
            bcf1_t *rec = bcf_init();
            for (i=0; i<nregs; i++)
            {
                hts_itr_t *itr = bcf_itr_querys(idx,hdr,regs[i]);
                while ( bcf_itr_next(fp, itr, rec) >=0 )
                {
                    if ( reg_idx && !regidx_overlap(reg_idx, bcf_seqname(hdr,rec),rec->pos,rec->pos+rec->rlen-1, NULL) ) continue; 
                    bcf_write(out,hdr,rec);
                }
                tbx_itr_destroy(itr);
            }
            bcf_destroy(rec);
        }
        if ( hts_close(out) ) error("hts_close returned non-zero status for stdout\n");
        bcf_hdr_destroy(hdr);
        hts_idx_destroy(idx);
    }
    else if ( format==vcf || format==sam || format==unknown_format )
    {
        tbx_t *tbx = tbx_index_load(fname);
        if ( !tbx ) error("Could not load .tbi/.csi index of %s\n", fname);
        kstring_t str = {0,0,0};
        if ( args->print_header )
        {
            while ( hts_getline(fp, KS_SEP_LINE, &str) >= 0 )
            {
                if ( !str.l || str.s[0]!=tbx->conf.meta_char ) break;
                puts(str.s);
            }
        }
        if ( !args->header_only )
        {
            int nseq;
            const char **seq = NULL;
            if ( reg_idx ) seq = tbx_seqnames(tbx, &nseq);
            for (i=0; i<nregs; i++)
            {
                hts_itr_t *itr = tbx_itr_querys(tbx, regs[i]);
                if ( !itr ) continue;
                while (tbx_itr_next(fp, tbx, itr, &str) >= 0)
                {
                    if ( reg_idx && !regidx_overlap(reg_idx,seq[itr->curr_tid],itr->curr_beg,itr->curr_end, NULL) ) continue;
                    puts(str.s);
                }
                tbx_itr_destroy(itr);
            }
            free(seq);
        }
        free(str.s);
        tbx_destroy(tbx);
    }
    else if ( format==bam )
        error("Please use \"samtools view\" for querying BAM files.\n");

    if ( reg_idx ) regidx_destroy(reg_idx);
    if ( hts_close(fp) ) error("hts_close returned non-zero status: %s\n", fname);

    for (i=0; i<nregs; i++) free(regs[i]);
    free(regs);
    return 0;
}
static int query_chroms(char *fname)
{
    const char **seq;
    int i, nseq, ftype = file_type(fname);
    if ( ftype & IS_TXT || !ftype )
    {
        tbx_t *tbx = tbx_index_load(fname);
        if ( !tbx ) error("Could not load .tbi index of %s\n", fname);
        seq = tbx_seqnames(tbx, &nseq);
        for (i=0; i<nseq; i++)
            printf("%s\n", seq[i]);
        free(seq);
        tbx_destroy(tbx);
    }
    else if ( ftype==IS_BCF )
    {
        htsFile *fp = hts_open(fname,"r");
        if ( !fp ) error("Could not read %s\n", fname);
        bcf_hdr_t *hdr = bcf_hdr_read(fp);
        if ( !hdr ) error("Could not read the header: %s\n", fname);
        hts_close(fp);
        hts_idx_t *idx = bcf_index_load(fname);
        if ( !idx ) error("Could not load .csi index of %s\n", fname);
        seq = bcf_index_seqnames(idx, hdr, &nseq);
        for (i=0; i<nseq; i++)
            printf("%s\n", seq[i]);
        free(seq);
        bcf_hdr_destroy(hdr);
        hts_idx_destroy(idx);
    }
    else if ( ftype==IS_BAM )   // todo: BAM
        error("BAM: todo\n");
    return 0;
}
static int file_info(char *fname)
{
    htsFile *fp = hts_open(fname,"r");
    const htsFormat *fmt = hts_get_format(fp);
    printf("%s: ", fname);
    if ( fmt->format==vcf ) printf("VCF");
    else if ( fmt->format==bcf ) printf("BCF");
    else if ( fmt->format==bam ) printf("BAM");
    else if ( fmt->format==cram ) printf("CRAM");
    else printf("Unknown"); // todo: SAM etc.
    printf("; ");
    if ( fmt->compression==bgzf ) printf("BGZF compressed");
    else if ( fmt->compression==gzip ) printf("gzip compressed");
    else if ( fmt->compression==no_compression ) printf("uncompressed");
    else printf("unknown");
    printf("\n");
    hts_close(fp);
    return 0;
}
int reheader_file(const char *fname, const char *header, int ftype, tbx_conf_t *conf)
{
    if ( ftype & IS_TXT || !ftype )
    {
        BGZF *fp = bgzf_open(fname,"r");
        if ( !fp || bgzf_read_block(fp) != 0 || !fp->block_length ) return -1;

        char *buffer = fp->uncompressed_block;
        int skip_until = 0;

        // Skip the header: find out the position of the data block
        if ( buffer[0]==conf->meta_char )
        {
            skip_until = 1;
            while (1)
            {
                if ( buffer[skip_until]=='\n' )
                {
                    skip_until++;
                    if ( skip_until>=fp->block_length )
                    {
                        if ( bgzf_read_block(fp) != 0 || !fp->block_length ) error("FIXME: No body in the file: %s\n", fname);
                        skip_until = 0;
                    }
                    // The header has finished
                    if ( buffer[skip_until]!=conf->meta_char ) break;
                }
                skip_until++;
                if ( skip_until>=fp->block_length )
                {
                    if (bgzf_read_block(fp) != 0 || !fp->block_length) error("FIXME: No body in the file: %s\n", fname);
                    skip_until = 0;
                }
            }
        }

        // Output the new header
        FILE *hdr  = fopen(header,"r");
        if ( !hdr ) error("%s: %s", header,strerror(errno));
        int page_size = getpagesize();
        char *buf = valloc(page_size);
        BGZF *bgzf_out = bgzf_dopen(fileno(stdout), "w");
        ssize_t nread;
        while ( (nread=fread(buf,1,page_size-1,hdr))>0 )
        {
            if ( nread<page_size-1 && buf[nread-1]!='\n' ) buf[nread++] = '\n';
            if (bgzf_write(bgzf_out, buf, nread) < 0) error("Error: %d\n",bgzf_out->errcode);
        }
        if ( fclose(hdr) ) error("close failed: %s\n", header);

        // Output all remainig data read with the header block
        if ( fp->block_length - skip_until > 0 )
        {
            if (bgzf_write(bgzf_out, buffer+skip_until, fp->block_length-skip_until) < 0) error("Error: %d\n",fp->errcode);
        }
        if (bgzf_flush(bgzf_out) < 0) error("Error: %d\n",bgzf_out->errcode);

        while (1)
        {
            nread = bgzf_raw_read(fp, buf, page_size);
            if ( nread<=0 ) break;

            int count = bgzf_raw_write(bgzf_out, buf, nread);
            if (count != nread) error("Write failed, wrote %d instead of %d bytes.\n", count,(int)nread);
        }
        if (bgzf_close(bgzf_out) < 0) error("Error: %d\n",bgzf_out->errcode);
        if (bgzf_close(fp) < 0) error("Error: %d\n",fp->errcode);
    }
    else
        error("todo: reheader BCF, BAM\n");  // BCF is difficult, records contain pointers to the header.
    return 0;
}

static int usage(void)
{
    fprintf(stderr, "\n");
    fprintf(stderr, "Version: %s\n", hts_version());
    fprintf(stderr, "Usage:   tabix [OPTIONS] [FILE] [REGION [...]]\n");
    fprintf(stderr, "\n");
    fprintf(stderr, "Indexing Options:\n");
    fprintf(stderr, "   -0, --zero-based           coordinates are zero-based\n");
    fprintf(stderr, "   -b, --begin INT            column number for region start [4]\n");
    fprintf(stderr, "   -c, --comment CHAR         skip comment lines starting with CHAR [null]\n");
    fprintf(stderr, "   -C, --csi                  generate CSI index for VCF (default is TBI)\n");
<<<<<<< HEAD
    fprintf(stderr, "       --csi-v1               same as --csi, but without storing the number of records\n");
    fprintf(stderr, "   -e, --end INT              column number for region end (if no end, set INT to -b) [5]\n");
    fprintf(stderr, "   -f, --force                overwrite existing index without asking\n");
    fprintf(stderr, "   -m, --min-shift INT        set minimal interval size for CSI indices to 2^INT [14]\n");
    fprintf(stderr, "   -p, --preset STR           gff, bed, sam, vcf, bcf, bam\n");
=======
    fprintf(stderr, "   -e, --end INT              column number for region end (if no end, set INT to -b) [5]\n");
    fprintf(stderr, "   -f, --force                overwrite existing index without asking\n");
    fprintf(stderr, "   -m, --min-shift INT        set minimal interval size for CSI indices to 2^INT [14]\n");
    fprintf(stderr, "   -p, --preset STR           gff, bed, sam, vcf\n");
>>>>>>> 772ba540
    fprintf(stderr, "   -s, --sequence INT         column number for sequence names (suppressed by -p) [1]\n");
    fprintf(stderr, "   -S, --skip-lines INT       skip first INT lines [0]\n");
    fprintf(stderr, "\n");
    fprintf(stderr, "Querying and other options:\n");
    fprintf(stderr, "   -h, --print-header         print also the header lines\n");
    fprintf(stderr, "   -H, --only-header          print only the header lines\n");
    fprintf(stderr, "   -i, --file-info            print file format info\n");
    fprintf(stderr, "   -l, --list-chroms          list chromosome names\n");
    fprintf(stderr, "   -r, --reheader FILE        replace the header with the content of FILE\n");
<<<<<<< HEAD
=======
    fprintf(stderr, "   -R, --regions FILE         restrict to regions listed in the file\n");
    fprintf(stderr, "   -T, --targets FILE         similar to -R but streams rather than index-jumps\n");
>>>>>>> 772ba540
    fprintf(stderr, "\n");
    return 1;
}

int main(int argc, char *argv[])
{
<<<<<<< HEAD
    int c, min_shift = 0, is_force = 0, list_chroms = 0, mode = 0, do_csi = 0;
=======
    int c, min_shift = 0, is_force = 0, list_chroms = 0, do_csi = 0;
>>>>>>> 772ba540
    tbx_conf_t conf = tbx_conf_gff, *conf_ptr = NULL;
    char *reheader = NULL;
    args_t args;
    memset(&args,0,sizeof(args_t));

    static struct option loptions[] =
    {
        {"help",0,0,'h'},
        {"regions",1,0,'R'},
        {"targets",1,0,'T'},
        {"file-info",0,0,'i'},
        {"csi",0,0,'C'},
<<<<<<< HEAD
        {"csi-v1",0,0,1},
=======
>>>>>>> 772ba540
        {"zero-based",0,0,'0'},
        {"print-header",0,0,'h'},
        {"only-header",0,0,'H'},
        {"begin",1,0,'b'},
        {"comment",1,0,'c'},
        {"end",1,0,'e'},
        {"force",0,0,'f'},
        {"preset",1,0,'p'},
        {"sequence",1,0,'s'},
        {"skip-lines",1,0,'S'},
        {"list-chroms",0,0,'l'},
        {"reheader",1,0,'r'},
        {0,0,0,0}
    };

<<<<<<< HEAD
    while ((c = getopt_long(argc, argv, "hH?0b:c:e:fm:p:s:S:lr:iC", loptions,NULL)) >= 0)
    {
        switch (c)
        {
            case 'C': do_csi = 1; break;
            case  1 : do_csi = -1; break;
            case 'i': mode = FILE_INFO; break;
=======
    char *tmp;
    while ((c = getopt_long(argc, argv, "hH?0b:c:e:fm:p:s:S:lr:iCR:T:", loptions,NULL)) >= 0)
    {
        switch (c)
        {
            case 'R': args.regions_fname = optarg; break;
            case 'T': args.targets_fname = optarg; break;
            case 'C': do_csi = 1; break;
            case 'i': args.file_info = 1; break;
>>>>>>> 772ba540
            case 'r': reheader = optarg; break;
            case 'h': args.print_header = 1; break;
            case 'H': args.header_only = 1; break;
            case 'l': list_chroms = 1; break;
            case '0': conf.preset |= TBX_UCSC; break;
            case 'b':
                conf.bc = strtol(optarg,&tmp,10); 
                if ( *tmp ) error("Could not parse argument: -b %s\n", optarg);
                break;
            case 'e':
                conf.ec = strtol(optarg,&tmp,10);
                if ( *tmp ) error("Could not parse argument: -e %s\n", optarg);
                break;
            case 'c': conf.meta_char = *optarg; break;
            case 'f': is_force = 1; break;
            case 'm':
                min_shift = strtol(optarg,&tmp,10);
                if ( *tmp ) error("Could not parse argument: -m %s\n", optarg);
                break;
            case 'p':
                      if (strcmp(optarg, "gff") == 0) conf_ptr = &tbx_conf_gff;
                      else if (strcmp(optarg, "bed") == 0) conf_ptr = &tbx_conf_bed;
                      else if (strcmp(optarg, "sam") == 0) conf_ptr = &tbx_conf_sam;
                      else if (strcmp(optarg, "vcf") == 0) conf_ptr = &tbx_conf_vcf;
                      else if (strcmp(optarg, "bcf") == 0) ;    // bcf is autodetected, preset is not needed
                      else if (strcmp(optarg, "bam") == 0) ;    // same as bcf
                      else error("The preset string not recognised: '%s'\n", optarg);
                      break;
            case 's':
                conf.sc = strtol(optarg,&tmp,10);
                if ( *tmp ) error("Could not parse argument: -s %s\n", optarg);
                break;
            case 'S':
                conf.line_skip = strtol(optarg,&tmp,10);
                if ( *tmp ) error("Could not parse argument: -S %s\n", optarg);
                break;
            default: return usage();
        }
    }

    if ( optind==argc ) return usage();

    if ( list_chroms )
        return query_chroms(argv[optind]);

    if ( argc > optind+1 || args.header_only || args.regions_fname || args.targets_fname )
    {
        int nregs = 0;
        char **regs = NULL;
        if ( !args.header_only )
            regs = parse_regions(args.regions_fname, argv+optind+1, argc-optind-1, &nregs);
        return query_regions(&args, argv[optind], regs, nregs);
    }

    if ( argc > optind+1 || args.file_info )
        return file_info(argv[optind]);

    char *fname = argv[optind];
    int ftype = file_type(fname);
    if ( !conf_ptr )    // no preset given
    {
        if ( ftype==IS_GFF ) conf_ptr = &tbx_conf_gff;
        else if ( ftype==IS_BED ) conf_ptr = &tbx_conf_bed;
        else if ( ftype==IS_SAM ) conf_ptr = &tbx_conf_sam;
        else if ( ftype==IS_VCF )
        {
            conf_ptr = &tbx_conf_vcf;
            if ( !min_shift && do_csi ) min_shift = 14;
        }
        else if ( ftype==IS_BCF )
        {
            if ( !min_shift ) min_shift = 14;
        }
        else if ( ftype==IS_BAM )
        {
            if ( !min_shift ) min_shift = 14;
        }
    }
    if ( do_csi )
    {
        if ( !min_shift ) min_shift = 14;
        min_shift *= do_csi;  // positive for CSIv2, negative for CSIv1
    }
    if ( min_shift!=0 && !do_csi ) do_csi = 1;

    if ( reheader )
        return reheader_file(fname, reheader, ftype, conf_ptr);

    if ( conf_ptr )
        conf = *conf_ptr;

    char *suffix = ".tbi";
    if ( do_csi ) suffix = ".csi";
    else if ( ftype==IS_BAM ) suffix = ".bai";
    else if ( ftype==IS_CRAM ) suffix = ".crai";

    char *idx_fname = calloc(strlen(fname) + 5, 1);
    strcat(strcpy(idx_fname, fname), suffix);

    struct stat stat_tbi, stat_file;
    if ( !is_force && stat(idx_fname, &stat_tbi)==0 )
    {
        // Before complaining about existing index, check if the VCF file isn't
        // newer. This is a common source of errors, people tend not to notice
        // that tabix failed
        stat(fname, &stat_file);
        if ( stat_file.st_mtime <= stat_tbi.st_mtime )
            error("[tabix] the index file exists. Please use '-f' to overwrite.\n");
    }
    free(idx_fname);

    if ( ftype==IS_CRAM )
    {
        if ( bam_index_build(fname, min_shift)!=0 ) error("bam_index_build failed: %s\n", fname);
        return 0;
    }
    else if ( do_csi )
    {
        if ( ftype==IS_BCF )
        {
            if ( bcf_index_build(fname, min_shift)!=0 ) error("bcf_index_build failed: %s\n", fname);
            return 0;
        }
        if ( ftype==IS_BAM )
        {
            if ( bam_index_build(fname, min_shift)!=0 ) error("bam_index_build failed: %s\n", fname);
            return 0;
        }
        if ( tbx_index_build(fname, min_shift, &conf)!=0 ) error("tbx_index_build failed: %s\n", fname);
        return 0;
    }
    else    // TBI index
    {
        if ( tbx_index_build(fname, min_shift, &conf) ) error("tbx_index_build failed: %s\n", fname);
        return 0;
    }
    return 0;
}<|MERGE_RESOLUTION|>--- conflicted
+++ resolved
@@ -39,8 +39,6 @@
 #include "htslib/hts.h"
 #include "htslib/regidx.h"
 
-<<<<<<< HEAD
-=======
 typedef struct
 {
     char *regions_fname, *targets_fname;
@@ -48,7 +46,6 @@
 }
 args_t;
 
->>>>>>> 772ba540
 static void error(const char *format, ...)
 {
     va_list ap;
@@ -58,10 +55,6 @@
     exit(EXIT_FAILURE);
 }
 
-<<<<<<< HEAD
-
-=======
->>>>>>> 772ba540
 #define IS_GFF  (1<<0)
 #define IS_BED  (1<<1)
 #define IS_SAM  (1<<2)
@@ -103,14 +96,6 @@
 
     if ( regions_fname )
     {
-<<<<<<< HEAD
-        htsFile *fp = hts_open(fname,"r");
-        if ( !fp ) error("Could not read %s\n", fname);
-        tbx_t *tbx = tbx_index_load(fname);
-        if ( !tbx ) error("Could not load .tbi/.csi index of %s\n", fname);
-        kstring_t str = {0,0,0};
-        if ( mode )
-=======
         // improve me: this is a too heavy machinery for parsing regions...
 
         regidx_t *idx = regidx_init(regions_fname, NULL, NULL, 0, NULL);
@@ -122,7 +107,6 @@
         int nseq;
         char **seqs = regidx_seq_names(idx, &nseq);
         for (iseq=0; iseq<nseq; iseq++)
->>>>>>> 772ba540
         {
             regitr_t itr;
             regidx_overlap(idx, seqs[iseq], 0, UINT32_MAX, &itr);
@@ -277,6 +261,7 @@
 static int file_info(char *fname)
 {
     htsFile *fp = hts_open(fname,"r");
+    if ( !fp ) return -1;
     const htsFormat *fmt = hts_get_format(fp);
     printf("%s: ", fname);
     if ( fmt->format==vcf ) printf("VCF");
@@ -377,18 +362,11 @@
     fprintf(stderr, "   -b, --begin INT            column number for region start [4]\n");
     fprintf(stderr, "   -c, --comment CHAR         skip comment lines starting with CHAR [null]\n");
     fprintf(stderr, "   -C, --csi                  generate CSI index for VCF (default is TBI)\n");
-<<<<<<< HEAD
-    fprintf(stderr, "       --csi-v1               same as --csi, but without storing the number of records\n");
-    fprintf(stderr, "   -e, --end INT              column number for region end (if no end, set INT to -b) [5]\n");
-    fprintf(stderr, "   -f, --force                overwrite existing index without asking\n");
-    fprintf(stderr, "   -m, --min-shift INT        set minimal interval size for CSI indices to 2^INT [14]\n");
-    fprintf(stderr, "   -p, --preset STR           gff, bed, sam, vcf, bcf, bam\n");
-=======
+    fprintf(stderr, "       --csi-v1               same as --csi, but does not store per-bin record counts\n");
     fprintf(stderr, "   -e, --end INT              column number for region end (if no end, set INT to -b) [5]\n");
     fprintf(stderr, "   -f, --force                overwrite existing index without asking\n");
     fprintf(stderr, "   -m, --min-shift INT        set minimal interval size for CSI indices to 2^INT [14]\n");
     fprintf(stderr, "   -p, --preset STR           gff, bed, sam, vcf\n");
->>>>>>> 772ba540
     fprintf(stderr, "   -s, --sequence INT         column number for sequence names (suppressed by -p) [1]\n");
     fprintf(stderr, "   -S, --skip-lines INT       skip first INT lines [0]\n");
     fprintf(stderr, "\n");
@@ -398,22 +376,15 @@
     fprintf(stderr, "   -i, --file-info            print file format info\n");
     fprintf(stderr, "   -l, --list-chroms          list chromosome names\n");
     fprintf(stderr, "   -r, --reheader FILE        replace the header with the content of FILE\n");
-<<<<<<< HEAD
-=======
     fprintf(stderr, "   -R, --regions FILE         restrict to regions listed in the file\n");
     fprintf(stderr, "   -T, --targets FILE         similar to -R but streams rather than index-jumps\n");
->>>>>>> 772ba540
     fprintf(stderr, "\n");
     return 1;
 }
 
 int main(int argc, char *argv[])
 {
-<<<<<<< HEAD
-    int c, min_shift = 0, is_force = 0, list_chroms = 0, mode = 0, do_csi = 0;
-=======
     int c, min_shift = 0, is_force = 0, list_chroms = 0, do_csi = 0;
->>>>>>> 772ba540
     tbx_conf_t conf = tbx_conf_gff, *conf_ptr = NULL;
     char *reheader = NULL;
     args_t args;
@@ -426,10 +397,7 @@
         {"targets",1,0,'T'},
         {"file-info",0,0,'i'},
         {"csi",0,0,'C'},
-<<<<<<< HEAD
         {"csi-v1",0,0,1},
-=======
->>>>>>> 772ba540
         {"zero-based",0,0,'0'},
         {"print-header",0,0,'h'},
         {"only-header",0,0,'H'},
@@ -445,25 +413,16 @@
         {0,0,0,0}
     };
 
-<<<<<<< HEAD
-    while ((c = getopt_long(argc, argv, "hH?0b:c:e:fm:p:s:S:lr:iC", loptions,NULL)) >= 0)
+    char *tmp;
+    while ((c = getopt_long(argc, argv, "hH?0b:c:e:fm:p:s:S:lr:iCR:T:", loptions,NULL)) >= 0)
     {
         switch (c)
         {
             case 'C': do_csi = 1; break;
             case  1 : do_csi = -1; break;
-            case 'i': mode = FILE_INFO; break;
-=======
-    char *tmp;
-    while ((c = getopt_long(argc, argv, "hH?0b:c:e:fm:p:s:S:lr:iCR:T:", loptions,NULL)) >= 0)
-    {
-        switch (c)
-        {
             case 'R': args.regions_fname = optarg; break;
             case 'T': args.targets_fname = optarg; break;
-            case 'C': do_csi = 1; break;
             case 'i': args.file_info = 1; break;
->>>>>>> 772ba540
             case 'r': reheader = optarg; break;
             case 'h': args.print_header = 1; break;
             case 'H': args.header_only = 1; break;
