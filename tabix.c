/*  tabix.c -- Generic indexer for TAB-delimited genome position files.

    Copyright (C) 2009-2011 Broad Institute.
    Copyright (C) 2010-2012, 2014 Genome Research Ltd.

    Author: Heng Li <lh3@sanger.ac.uk>

Permission is hereby granted, free of charge, to any person obtaining a copy
of this software and associated documentation files (the "Software"), to deal
in the Software without restriction, including without limitation the rights
to use, copy, modify, merge, publish, distribute, sublicense, and/or sell
copies of the Software, and to permit persons to whom the Software is
furnished to do so, subject to the following conditions:

The above copyright notice and this permission notice shall be included in
all copies or substantial portions of the Software.

THE SOFTWARE IS PROVIDED "AS IS", WITHOUT WARRANTY OF ANY KIND, EXPRESS OR
IMPLIED, INCLUDING BUT NOT LIMITED TO THE WARRANTIES OF MERCHANTABILITY,
FITNESS FOR A PARTICULAR PURPOSE AND NONINFRINGEMENT. IN NO EVENT SHALL
THE AUTHORS OR COPYRIGHT HOLDERS BE LIABLE FOR ANY CLAIM, DAMAGES OR OTHER
LIABILITY, WHETHER IN AN ACTION OF CONTRACT, TORT OR OTHERWISE, ARISING
FROM, OUT OF OR IN CONNECTION WITH THE SOFTWARE OR THE USE OR OTHER
DEALINGS IN THE SOFTWARE.  */

#include <stdio.h>
#include <stdlib.h>
#include <unistd.h>
#include <string.h>
#include <getopt.h>
#include <sys/types.h>
#include <sys/stat.h>
#include <errno.h>
#include "htslib/tbx.h"
#include "htslib/sam.h"
#include "htslib/vcf.h"
#include "htslib/kseq.h"
#include "htslib/bgzf.h"
#include "htslib/hts.h"
#include "htslib/regidx.h"

typedef struct
{
    char *regions_fname, *targets_fname;
    int print_header, header_only;
}
args_t;

static void error(const char *format, ...)
{
    va_list ap;
    va_start(ap, format);
    vfprintf(stderr, format, ap);
    va_end(ap);
    exit(EXIT_FAILURE);
}

#define IS_GFF  (1<<0)
#define IS_BED  (1<<1)
#define IS_SAM  (1<<2)
#define IS_VCF  (1<<3)
#define IS_BCF  (1<<4)
#define IS_BAM  (1<<5)
#define IS_CRAM (1<<6)
#define IS_TXT  (IS_GFF|IS_BED|IS_SAM|IS_VCF)

int file_type(const char *fname)
{
    int l = strlen(fname);
    int strcasecmp(const char *s1, const char *s2);
    if (l>=7 && strcasecmp(fname+l-7, ".gff.gz") == 0) return IS_GFF;
    else if (l>=7 && strcasecmp(fname+l-7, ".bed.gz") == 0) return IS_BED;
    else if (l>=7 && strcasecmp(fname+l-7, ".sam.gz") == 0) return IS_SAM;
    else if (l>=7 && strcasecmp(fname+l-7, ".vcf.gz") == 0) return IS_VCF;
    else if (l>=4 && strcasecmp(fname+l-4, ".bcf") == 0) return IS_BCF;
    else if (l>=4 && strcasecmp(fname+l-4, ".bam") == 0) return IS_BAM;
    else if (l>=4 && strcasecmp(fname+l-5, ".cram") == 0) return IS_CRAM;

    htsFile *fp = hts_open(fname,"r");
    enum htsExactFormat format = fp->format.format;
    hts_close(fp);
    if ( format == bcf ) return IS_BCF;
    if ( format == bam ) return IS_BAM;
    if ( format == cram ) return IS_CRAM;
    if ( format == vcf ) return IS_VCF;

    return 0;
}

static char **parse_regions(char *regions_fname, char **argv, int argc, int *nregs)
{
    kstring_t str = {0,0,0};
    int iseq = 0, ireg = 0;
    char **regs = NULL;
    *nregs = argc;

    if ( regions_fname )
    {
        // improve me: this is a too heavy machinery for parsing regions...

        regidx_t *idx = regidx_init(regions_fname, NULL, NULL, 0, NULL);
        if ( !idx ) error("Could not read %s\n", regions_fname);

        (*nregs) += regidx_nregs(idx);
        regs = (char**) malloc(sizeof(char*)*(*nregs));

        int nseq;
        char **seqs = regidx_seq_names(idx, &nseq);
        for (iseq=0; iseq<nseq; iseq++)
        {
            regitr_t itr;
            regidx_overlap(idx, seqs[iseq], 0, UINT32_MAX, &itr);
            while ( itr.i < itr.n )
            {
                str.l = 0;
                ksprintf(&str, "%s:%d-%d", seqs[iseq], REGITR_START(itr)+1, REGITR_END(itr)+1);
                regs[ireg++] = strdup(str.s);
                itr.i++;
            }
        }
        regidx_destroy(idx);
    }
    free(str.s);

    if ( !ireg )
    {
        if ( argc )
            regs = (char**) malloc(sizeof(char*)*argc);
        else
        {
            regs = (char**) malloc(sizeof(char*));
            regs[0] = strdup(".");
            *nregs = 1;
        }
    }

    for (iseq=0; iseq<argc; iseq++) regs[ireg++] = strdup(argv[iseq]);
    return regs;
}
static int query_regions(args_t *args, char *fname, char **regs, int nregs)
{
    int i;
    htsFile *fp = hts_open(fname,"r");
    if ( !fp ) error("Could not read %s\n", fname);
    enum htsExactFormat format = hts_get_format(fp)->format;

    regidx_t *reg_idx = NULL;
    if ( args->targets_fname )
    {
        reg_idx = regidx_init(args->targets_fname, NULL, NULL, 0, NULL);
        if ( !reg_idx ) error("Could not read %s\n", args->targets_fname);
    }

    if ( format == bcf )
    {
        htsFile *out = hts_open("-","w");
        if ( !out ) error("Could not open stdout\n", fname);
        hts_idx_t *idx = bcf_index_load(fname);
        if ( !idx ) error("Could not load .csi index of %s\n", fname);
        bcf_hdr_t *hdr = bcf_hdr_read(fp);
        if ( !hdr ) error("Could not read the header: %s\n", fname);
        if ( args->print_header )
            bcf_hdr_write(out,hdr);
        if ( !args->header_only )
        {
            bcf1_t *rec = bcf_init();
            for (i=0; i<nregs; i++)
            {
                hts_itr_t *itr = bcf_itr_querys(idx,hdr,regs[i]);
                while ( bcf_itr_next(fp, itr, rec) >=0 )
                {
                    if ( reg_idx && !regidx_overlap(reg_idx, bcf_seqname(hdr,rec),rec->pos,rec->pos+rec->rlen-1, NULL) ) continue; 
                    bcf_write(out,hdr,rec);
                }
                tbx_itr_destroy(itr);
            }
            bcf_destroy(rec);
        }
        if ( hts_close(out) ) error("hts_close returned non-zero status for stdout\n");
        bcf_hdr_destroy(hdr);
        hts_idx_destroy(idx);
    }
    else if ( format==vcf || format==sam || format==unknown_format )
    {
        tbx_t *tbx = tbx_index_load(fname);
        if ( !tbx ) error("Could not load .tbi/.csi index of %s\n", fname);
        kstring_t str = {0,0,0};
        if ( args->print_header )
        {
            while ( hts_getline(fp, KS_SEP_LINE, &str) >= 0 )
            {
                if ( !str.l || str.s[0]!=tbx->conf.meta_char ) break;
                puts(str.s);
            }
        }
        if ( !args->header_only )
        {
            int nseq;
            const char **seq = NULL;
            if ( reg_idx ) seq = tbx_seqnames(tbx, &nseq);
            for (i=0; i<nregs; i++)
            {
                hts_itr_t *itr = tbx_itr_querys(tbx, regs[i]);
                if ( !itr ) continue;
                while (tbx_itr_next(fp, tbx, itr, &str) >= 0)
                {
                    if ( reg_idx && !regidx_overlap(reg_idx,seq[itr->curr_tid],itr->curr_beg,itr->curr_end, NULL) ) continue;
                    puts(str.s);
                }
                tbx_itr_destroy(itr);
            }
            free(seq);
        }
        free(str.s);
        tbx_destroy(tbx);
    }
    else if ( format==bam )
        error("Please use \"samtools view\" for querying BAM files.\n");

    if ( reg_idx ) regidx_destroy(reg_idx);
    if ( hts_close(fp) ) error("hts_close returned non-zero status: %s\n", fname);

    for (i=0; i<nregs; i++) free(regs[i]);
    free(regs);
    return 0;
}
static int query_chroms(char *fname)
{
    const char **seq;
    int i, nseq, ftype = file_type(fname);
    if ( ftype & IS_TXT || !ftype )
    {
        tbx_t *tbx = tbx_index_load(fname);
        if ( !tbx ) error("Could not load .tbi index of %s\n", fname);
        seq = tbx_seqnames(tbx, &nseq);
        for (i=0; i<nseq; i++)
            printf("%s\n", seq[i]);
        free(seq);
        tbx_destroy(tbx);
    }
    else if ( ftype==IS_BCF )
    {
        htsFile *fp = hts_open(fname,"r");
        if ( !fp ) error("Could not read %s\n", fname);
        bcf_hdr_t *hdr = bcf_hdr_read(fp);
        if ( !hdr ) error("Could not read the header: %s\n", fname);
        hts_close(fp);
        hts_idx_t *idx = bcf_index_load(fname);
        if ( !idx ) error("Could not load .csi index of %s\n", fname);
        seq = bcf_index_seqnames(idx, hdr, &nseq);
        for (i=0; i<nseq; i++)
            printf("%s\n", seq[i]);
        free(seq);
        bcf_hdr_destroy(hdr);
        hts_idx_destroy(idx);
    }
    else if ( ftype==IS_BAM )   // todo: BAM
        error("BAM: todo\n");
    return 0;
}

int reheader_file(const char *fname, const char *header, int ftype, tbx_conf_t *conf)
{
    if ( ftype & IS_TXT || !ftype )
    {
        BGZF *fp = bgzf_open(fname,"r");
        if ( !fp || bgzf_read_block(fp) != 0 || !fp->block_length ) return -1;

        char *buffer = fp->uncompressed_block;
        int skip_until = 0;

        // Skip the header: find out the position of the data block
        if ( buffer[0]==conf->meta_char )
        {
            skip_until = 1;
            while (1)
            {
                if ( buffer[skip_until]=='\n' )
                {
                    skip_until++;
                    if ( skip_until>=fp->block_length )
                    {
                        if ( bgzf_read_block(fp) != 0 || !fp->block_length ) error("FIXME: No body in the file: %s\n", fname);
                        skip_until = 0;
                    }
                    // The header has finished
                    if ( buffer[skip_until]!=conf->meta_char ) break;
                }
                skip_until++;
                if ( skip_until>=fp->block_length )
                {
                    if (bgzf_read_block(fp) != 0 || !fp->block_length) error("FIXME: No body in the file: %s\n", fname);
                    skip_until = 0;
                }
            }
        }

        // Output the new header
        FILE *hdr  = fopen(header,"r");
        if ( !hdr ) error("%s: %s", header,strerror(errno));
        int page_size = getpagesize();
        char *buf = valloc(page_size);
        BGZF *bgzf_out = bgzf_dopen(fileno(stdout), "w");
        ssize_t nread;
        while ( (nread=fread(buf,1,page_size-1,hdr))>0 )
        {
            if ( nread<page_size-1 && buf[nread-1]!='\n' ) buf[nread++] = '\n';
            if (bgzf_write(bgzf_out, buf, nread) < 0) error("Error: %d\n",bgzf_out->errcode);
        }
        if ( fclose(hdr) ) error("close failed: %s\n", header);

        // Output all remainig data read with the header block
        if ( fp->block_length - skip_until > 0 )
        {
            if (bgzf_write(bgzf_out, buffer+skip_until, fp->block_length-skip_until) < 0) error("Error: %d\n",fp->errcode);
        }
        if (bgzf_flush(bgzf_out) < 0) error("Error: %d\n",bgzf_out->errcode);

        while (1)
        {
            nread = bgzf_raw_read(fp, buf, page_size);
            if ( nread<=0 ) break;

            int count = bgzf_raw_write(bgzf_out, buf, nread);
            if (count != nread) error("Write failed, wrote %d instead of %d bytes.\n", count,(int)nread);
        }
        if (bgzf_close(bgzf_out) < 0) error("Error: %d\n",bgzf_out->errcode);
        if (bgzf_close(fp) < 0) error("Error: %d\n",fp->errcode);
    }
    else
        error("todo: reheader BCF, BAM\n");  // BCF is difficult, records contain pointers to the header.
    return 0;
}

static int usage(void)
{
    fprintf(stderr, "\n");
    fprintf(stderr, "Version: %s\n", hts_version());
    fprintf(stderr, "Usage:   tabix [OPTIONS] [FILE] [REGION [...]]\n");
    fprintf(stderr, "\n");
    fprintf(stderr, "Indexing Options:\n");
    fprintf(stderr, "   -0, --zero-based           coordinates are zero-based\n");
    fprintf(stderr, "   -b, --begin INT            column number for region start [4]\n");
    fprintf(stderr, "   -c, --comment CHAR         skip comment lines starting with CHAR [null]\n");
    fprintf(stderr, "   -C, --csi                  generate CSI index for VCF (default is TBI)\n");
    fprintf(stderr, "   -e, --end INT              column number for region end (if no end, set INT to -b) [5]\n");
    fprintf(stderr, "   -f, --force                overwrite existing index without asking\n");
    fprintf(stderr, "   -m, --min-shift INT        set minimal interval size for CSI indices to 2^INT [14]\n");
    fprintf(stderr, "   -p, --preset STR           gff, bed, sam, vcf\n");
    fprintf(stderr, "   -s, --sequence INT         column number for sequence names (suppressed by -p) [1]\n");
    fprintf(stderr, "   -S, --skip-lines INT       skip first INT lines [0]\n");
    fprintf(stderr, "\n");
    fprintf(stderr, "Querying and other options:\n");
    fprintf(stderr, "   -h, --print-header         print also the header lines\n");
    fprintf(stderr, "   -H, --only-header          print only the header lines\n");
    fprintf(stderr, "   -l, --list-chroms          list chromosome names\n");
    fprintf(stderr, "   -r, --reheader FILE        replace the header with the content of FILE\n");
    fprintf(stderr, "   -R, --regions FILE         restrict to regions listed in the file\n");
    fprintf(stderr, "   -T, --targets FILE         similar to -R but streams rather than index-jumps\n");
    fprintf(stderr, "\n");
    return 1;
}

int main(int argc, char *argv[])
{
    int c, min_shift = 0, is_force = 0, list_chroms = 0, do_csi = 0;
    tbx_conf_t conf = tbx_conf_gff, *conf_ptr = NULL;
    char *reheader = NULL;
    args_t args;
    memset(&args,0,sizeof(args_t));

    static struct option loptions[] =
    {
        {"help",0,0,'h'},
        {"regions",1,0,'R'},
        {"targets",1,0,'T'},
        {"csi",0,0,'C'},
        {"zero-based",0,0,'0'},
        {"print-header",0,0,'h'},
        {"only-header",0,0,'H'},
        {"begin",1,0,'b'},
        {"comment",1,0,'c'},
        {"end",1,0,'e'},
        {"force",0,0,'f'},
        {"preset",1,0,'p'},
        {"sequence",1,0,'s'},
        {"skip-lines",1,0,'S'},
        {"list-chroms",0,0,'l'},
        {"reheader",1,0,'r'},
        {0,0,0,0}
    };

<<<<<<< HEAD
    while ((c = getopt_long(argc, argv, "hH?0b:c:e:fm:p:s:S:lr:CR:T:", loptions,NULL)) >= 0)
=======
    char *tmp;
    while ((c = getopt_long(argc, argv, "hH?0b:c:e:fm:p:s:S:lr:iCR:T:", loptions,NULL)) >= 0)
>>>>>>> 6b403236
    {
        switch (c)
        {
            case 'R': args.regions_fname = optarg; break;
            case 'T': args.targets_fname = optarg; break;
            case 'C': do_csi = 1; break;
            case 'r': reheader = optarg; break;
            case 'h': args.print_header = 1; break;
            case 'H': args.header_only = 1; break;
            case 'l': list_chroms = 1; break;
            case '0': conf.preset |= TBX_UCSC; break;
            case 'b':
                conf.bc = strtol(optarg,&tmp,10); 
                if ( *tmp ) error("Could not parse argument: -b %s\n", optarg);
                break;
            case 'e':
                conf.ec = strtol(optarg,&tmp,10);
                if ( *tmp ) error("Could not parse argument: -e %s\n", optarg);
                break;
            case 'c': conf.meta_char = *optarg; break;
            case 'f': is_force = 1; break;
            case 'm':
                min_shift = strtol(optarg,&tmp,10);
                if ( *tmp ) error("Could not parse argument: -m %s\n", optarg);
                break;
            case 'p':
                      if (strcmp(optarg, "gff") == 0) conf_ptr = &tbx_conf_gff;
                      else if (strcmp(optarg, "bed") == 0) conf_ptr = &tbx_conf_bed;
                      else if (strcmp(optarg, "sam") == 0) conf_ptr = &tbx_conf_sam;
                      else if (strcmp(optarg, "vcf") == 0) conf_ptr = &tbx_conf_vcf;
                      else if (strcmp(optarg, "bcf") == 0) ;    // bcf is autodetected, preset is not needed
                      else if (strcmp(optarg, "bam") == 0) ;    // same as bcf
                      else error("The preset string not recognised: '%s'\n", optarg);
                      break;
            case 's':
                conf.sc = strtol(optarg,&tmp,10);
                if ( *tmp ) error("Could not parse argument: -s %s\n", optarg);
                break;
            case 'S':
                conf.line_skip = strtol(optarg,&tmp,10);
                if ( *tmp ) error("Could not parse argument: -S %s\n", optarg);
                break;
            default: return usage();
        }
    }

    if ( optind==argc ) return usage();

    if ( list_chroms )
        return query_chroms(argv[optind]);

    if ( argc > optind+1 || args.header_only || args.regions_fname || args.targets_fname )
    {
        int nregs = 0;
        char **regs = NULL;
        if ( !args.header_only )
            regs = parse_regions(args.regions_fname, argv+optind+1, argc-optind-1, &nregs);
        return query_regions(&args, argv[optind], regs, nregs);
    }

    char *fname = argv[optind];
    int ftype = file_type(fname);
    if ( !conf_ptr )    // no preset given
    {
        if ( ftype==IS_GFF ) conf_ptr = &tbx_conf_gff;
        else if ( ftype==IS_BED ) conf_ptr = &tbx_conf_bed;
        else if ( ftype==IS_SAM ) conf_ptr = &tbx_conf_sam;
        else if ( ftype==IS_VCF )
        {
            conf_ptr = &tbx_conf_vcf;
            if ( !min_shift && do_csi ) min_shift = 14;
        }
        else if ( ftype==IS_BCF )
        {
            if ( !min_shift ) min_shift = 14;
        }
        else if ( ftype==IS_BAM )
        {
            if ( !min_shift ) min_shift = 14;
        }
    }
    if ( do_csi )
    {
        if ( !min_shift ) min_shift = 14;
        min_shift *= do_csi;  // positive for CSIv2, negative for CSIv1
    }
    if ( min_shift!=0 && !do_csi ) do_csi = 1;

    if ( reheader )
        return reheader_file(fname, reheader, ftype, conf_ptr);

    if ( conf_ptr )
        conf = *conf_ptr;

    char *suffix = ".tbi";
    if ( do_csi ) suffix = ".csi";
    else if ( ftype==IS_BAM ) suffix = ".bai";
    else if ( ftype==IS_CRAM ) suffix = ".crai";

    char *idx_fname = calloc(strlen(fname) + 5, 1);
    strcat(strcpy(idx_fname, fname), suffix);

    struct stat stat_tbi, stat_file;
    if ( !is_force && stat(idx_fname, &stat_tbi)==0 )
    {
        // Before complaining about existing index, check if the VCF file isn't
        // newer. This is a common source of errors, people tend not to notice
        // that tabix failed
        stat(fname, &stat_file);
        if ( stat_file.st_mtime <= stat_tbi.st_mtime )
            error("[tabix] the index file exists. Please use '-f' to overwrite.\n");
    }
    free(idx_fname);

    if ( ftype==IS_CRAM )
    {
        if ( bam_index_build(fname, min_shift)!=0 ) error("bam_index_build failed: %s\n", fname);
        return 0;
    }
    else if ( do_csi )
    {
        if ( ftype==IS_BCF )
        {
            if ( bcf_index_build(fname, min_shift)!=0 ) error("bcf_index_build failed: %s\n", fname);
            return 0;
        }
        if ( ftype==IS_BAM )
        {
            if ( bam_index_build(fname, min_shift)!=0 ) error("bam_index_build failed: %s\n", fname);
            return 0;
        }
        if ( tbx_index_build(fname, min_shift, &conf)!=0 ) error("tbx_index_build failed: %s\n", fname);
        return 0;
    }
    else    // TBI index
    {
        if ( tbx_index_build(fname, min_shift, &conf) ) error("tbx_index_build failed: %s\n", fname);
        return 0;
    }
    return 0;
}<|MERGE_RESOLUTION|>--- conflicted
+++ resolved
@@ -390,12 +390,8 @@
         {0,0,0,0}
     };
 
-<<<<<<< HEAD
+    char *tmp;
     while ((c = getopt_long(argc, argv, "hH?0b:c:e:fm:p:s:S:lr:CR:T:", loptions,NULL)) >= 0)
-=======
-    char *tmp;
-    while ((c = getopt_long(argc, argv, "hH?0b:c:e:fm:p:s:S:lr:iCR:T:", loptions,NULL)) >= 0)
->>>>>>> 6b403236
     {
         switch (c)
         {
@@ -408,7 +404,7 @@
             case 'l': list_chroms = 1; break;
             case '0': conf.preset |= TBX_UCSC; break;
             case 'b':
-                conf.bc = strtol(optarg,&tmp,10); 
+                conf.bc = strtol(optarg,&tmp,10);
                 if ( *tmp ) error("Could not parse argument: -b %s\n", optarg);
                 break;
             case 'e':
