#include <stdio.h>
#include <unistd.h>
#include <string.h>
#include <ctype.h>
#include "vcf.h"

int main_samview(int argc, char *argv[]);
int main_vcfview(int argc, char *argv[]);
int main_bamidx(int argc, char *argv[]);
int main_bcfidx(int argc, char *argv[]);
int main_bamshuf(int argc, char *argv[]);
int main_bam2fq(int argc, char *argv[]);
int main_bam2bed(int argc, char *argv[]);
int main_tabix(int argc, char *argv[]);
int main_abreak(int argc, char *argv[]);
int main_bam2bed(int argc, char *argv[]);
int main_vcfcheck(int argc, char *argv[]);
int main_vcfisec(int argc, char *argv[]);
int main_vcfmerge(int argc, char *argv[]);
int main_vcfquery(int argc, char *argv[]);
int main_vcffilter(int argc, char *argv[]);
int main_vcfnorm(int argc, char *argv[]);
int main_vcfgtcheck(int argc, char *argv[]);

typedef struct
{
<<<<<<< HEAD
    int (*func)(int, char*[]);
    const char *alias, *help, *sep;
}
cmd_t;

// By symlinking, the htscmd program can be invoked in multiple
//  ways. For example, by creating a symlink 'htsvcf', the command
//  'htscmd vcfcheck' can be run as 'htsvcf check'. By creating
//  a symlink 'vcf', the same command can be run as 'vcf check'.
static cmd_t cmds[] =
{
    { .func  = main_samview,  
      .alias = "htscmd samview", 
      .help  = "SAM<->BAM conversion",
      .sep   = "General and indexing tools:"
    },
    { .func  = main_vcfview,  
      .alias = "htscmd vcfview, htsvcf view, vcf view", 
      .help  = "VCF<->BCF conversion",
      .sep   = NULL
    },
    { .func  = main_tabix,    
      .alias = "htscmd tabix, htsvcf tabix, vcf tabix",
      .help  = "tabix for BGZF'd BED, GFF, SAM, VCF and more",
      .sep   = NULL
    },
    { .func  = main_bamidx,   
      .alias = "htscmd bamidx",
      .help  = "index BAM", 
      .sep   = NULL
    },
    { .func = main_bcfidx,   
      .alias = "htscmd bcfidx, htsvcf idx, vcf idx",
      .help = "index BCF",
      .sep   = NULL
    },
    { .func  = main_bamshuf,  
      .alias = "htscmd bamshuf", 
      .help  = "shuffle BAM and group alignments by query name", 
      .sep   = "Alignment tools:"
    },
    { .func  = main_bam2fq,   
      .alias = "htscmd bam2fq",  
      .help  = "convert name grouped BAM to interleaved fastq",
      .sep   = NULL
    },
    { .func  = main_abreak,   
      .alias = "htscmd abreak",  
      .help  = "summarize assembly break points",
      .sep   = NULL
    },
    { .func  = main_bam2bed,  
      .alias = "htscmd bam2bed", 
      .help  = "BAM->BED conversion",
      .sep   = NULL
    },
    { .func  = main_vcfcheck, 
      .alias = "htscmd vcfcheck, htsvcf check, vcf check",
      .help  = "produce VCF stats",
      .sep   = "VCF/BCF tools:"
    },
    { .func  = main_vcffilter, 
      .alias = "htscmd vcffilter, htsvcf filter, vcf filter",
      .help  = "filter VCF files",
      .sep   = NULL
    },
    { .func  = main_vcfgtcheck, 
      .alias = "htscmd gtcheck, htsvcf gtcheck, vcf gtcheck",
      .help  = "filter VCF files",
      .sep   = NULL
    },
    { .func  = main_vcfisec,  
      .alias = "htscmd vcfisec, htsvcf isec, vcf isec", 
      .help  = "intersections of VCF files",
      .sep   = NULL
    },
    { .func  = main_vcfmerge, 
      .alias = "htscmd vcfmerge, htsvcf merge, vcf merge",
      .help  = "merge VCF files",
      .sep   = NULL
    },
    { .func  = main_vcfnorm, 
      .alias = "htscmd vcfnorm, htsvcf norm, vcf norm",
      .help  = "normalize indels",
      .sep   = NULL
    },
    { .func  = main_vcfquery, 
      .alias = "htscmd vcfquery, htsvcf query, vcf query",
      .help  = "transform VCF into user-defined formats",
      .sep   = NULL
    },
    { .func  = NULL,
      .alias = NULL,
      .help  = NULL,
      .sep   = NULL
    }
};

static int set_alias(cmd_t *cmd, const char *argv0, char **buf, int *nbuf)
{
    int n = strlen(argv0);
    const char *b = cmd->alias;
    while ( *b )
    {
        while ( *b && isspace(*b) ) b++;    // skip leading spaces
        if ( !strncmp(argv0,b,n) && isspace(b[n]) )
        {
            b += n+1;
            break;  // found
        }

        while ( *b && !isspace(*b) ) b++;   // skip the argv0 string
        while ( *b && *b!=',' ) b++;        // skip the cmd string
        if ( *b==',' ) b++;
    }

    if ( !*b ) return 0;
    const char *e = b;
    while ( *e && *e!=',' ) e++;
    if ( !*buf || e-b+1 > *nbuf ) { *nbuf = e-b+1; *buf = (char*) realloc(*buf, *nbuf); }
    memcpy(*buf,b,e-b);
    (*buf)[e-b] = 0;
    return 1;
}


static int known_alias(char *argv0)
{
    int i = 0, nbuf = 0, known = 0;
    char *buf = NULL;
    while (cmds[i].func)
    {
        if ( (known = set_alias(&cmds[i], argv0, &buf, &nbuf)) ) break;
        i++;
    }
    if ( buf ) free(buf);
    return known;
}

static int usage(char *argv0)
{
	fprintf(stderr, "\nUsage:   %s <command> <argument>\n", argv0);
	fprintf(stderr, "Commands:\n");

    if ( !known_alias(argv0) ) argv0 = "htscmd";

    int i = 0, nbuf = 0;
    char *buf = NULL;
    const char *sep = NULL;
    while (cmds[i].func)
    {
        if ( cmds[i].sep ) sep = cmds[i].sep;
        if ( set_alias(&cmds[i], argv0, &buf, &nbuf) )
        {
            if ( sep )
            {
                printf("\n -- %s\n", sep);
                sep = NULL;
            }
            printf("\t%-15s %s\n", buf, cmds[i].help);
        }
        i++;
    }
    if ( buf ) free(buf);

    fprintf(stderr,"\n");
=======
	fprintf(stderr, "\nUsage:   htscmd <command> <argument>\n\n");
	fprintf(stderr, "Command: samview      SAM<->BAM conversion\n");
	fprintf(stderr, "         vcfview      VCF<->BCF conversion\n");
	fprintf(stderr, "         tabix        tabix for BGZF'd BED, GFF, SAM, VCF and more\n");
	fprintf(stderr, "         bamidx       index BAM\n");
	fprintf(stderr, "         bcfidx       index BCF\n\n");
	fprintf(stderr, "         bamshuf      shuffle BAM and group alignments by query name\n");
	fprintf(stderr, "         bam2fq       convert name grouped BAM to interleaved fastq\n");
	fprintf(stderr, "         bam2bed      BAM->BED conversion\n");
	fprintf(stderr, "         abreak       summarize assembly break points\n");
	fprintf(stderr, "\n");
>>>>>>> b6ebfdb8
	return 1;
}

int main(int argc, char *argv[])
{
<<<<<<< HEAD
    char *a0 = argv[0] + strlen(argv[0]) - 1;
    while ( a0>argv[0] && a0[-1]!='/' && a0[-1]!='\\' ) a0--;
    
	if (argc < 2) return usage(a0);
    if ( !known_alias(a0) ) a0 = "htscmd";

    int i = 0, nbuf = 0;
    char *buf = NULL;
    while (cmds[i].func)
    {
        if ( set_alias(&cmds[i], a0, &buf, &nbuf) )
        {
            if ( !strcmp(argv[1],buf) ) 
            {
                free(buf);
                return cmds[i].func(argc-1,argv+1);
            }
        }
        i++;
    }
    if ( buf ) free(buf);
    fprintf(stderr, "[E::%s] unrecognized command '%s'\n", __func__, argv[1]);
    return 1;
}
=======
	if (argc < 2) return usage();
	if (strcmp(argv[1], "samview") == 0) return main_samview(argc-1, argv+1);
	else if (strcmp(argv[1], "vcfview") == 0) return main_vcfview(argc-1, argv+1);
	else if (strcmp(argv[1], "bamidx") == 0) return main_bamidx(argc-1, argv+1);
	else if (strcmp(argv[1], "bcfidx") == 0) return main_bcfidx(argc-1, argv+1);
	else if (strcmp(argv[1], "bamshuf") == 0) return main_bamshuf(argc-1, argv+1);
	else if (strcmp(argv[1], "bam2fq") == 0) return main_bam2fq(argc-1, argv+1);
	else if (strcmp(argv[1], "bam2bed") == 0) return main_bam2bed(argc-1, argv+1);
	else if (strcmp(argv[1], "tabix") == 0) return main_tabix(argc-1, argv+1);
	else if (strcmp(argv[1], "abreak") == 0) return main_abreak(argc-1, argv+1);
	else {
		fprintf(stderr, "[E::%s] unrecognized command '%s'\n", __func__, argv[1]);
		return 1;
	}
}
>>>>>>> b6ebfdb8
<|MERGE_RESOLUTION|>--- conflicted
+++ resolved
@@ -24,7 +24,6 @@
 
 typedef struct
 {
-<<<<<<< HEAD
     int (*func)(int, char*[]);
     const char *alias, *help, *sep;
 }
@@ -191,25 +190,11 @@
     if ( buf ) free(buf);
 
     fprintf(stderr,"\n");
-=======
-	fprintf(stderr, "\nUsage:   htscmd <command> <argument>\n\n");
-	fprintf(stderr, "Command: samview      SAM<->BAM conversion\n");
-	fprintf(stderr, "         vcfview      VCF<->BCF conversion\n");
-	fprintf(stderr, "         tabix        tabix for BGZF'd BED, GFF, SAM, VCF and more\n");
-	fprintf(stderr, "         bamidx       index BAM\n");
-	fprintf(stderr, "         bcfidx       index BCF\n\n");
-	fprintf(stderr, "         bamshuf      shuffle BAM and group alignments by query name\n");
-	fprintf(stderr, "         bam2fq       convert name grouped BAM to interleaved fastq\n");
-	fprintf(stderr, "         bam2bed      BAM->BED conversion\n");
-	fprintf(stderr, "         abreak       summarize assembly break points\n");
-	fprintf(stderr, "\n");
->>>>>>> b6ebfdb8
 	return 1;
 }
 
 int main(int argc, char *argv[])
 {
-<<<<<<< HEAD
     char *a0 = argv[0] + strlen(argv[0]) - 1;
     while ( a0>argv[0] && a0[-1]!='/' && a0[-1]!='\\' ) a0--;
     
@@ -234,20 +219,3 @@
     fprintf(stderr, "[E::%s] unrecognized command '%s'\n", __func__, argv[1]);
     return 1;
 }
-=======
-	if (argc < 2) return usage();
-	if (strcmp(argv[1], "samview") == 0) return main_samview(argc-1, argv+1);
-	else if (strcmp(argv[1], "vcfview") == 0) return main_vcfview(argc-1, argv+1);
-	else if (strcmp(argv[1], "bamidx") == 0) return main_bamidx(argc-1, argv+1);
-	else if (strcmp(argv[1], "bcfidx") == 0) return main_bcfidx(argc-1, argv+1);
-	else if (strcmp(argv[1], "bamshuf") == 0) return main_bamshuf(argc-1, argv+1);
-	else if (strcmp(argv[1], "bam2fq") == 0) return main_bam2fq(argc-1, argv+1);
-	else if (strcmp(argv[1], "bam2bed") == 0) return main_bam2bed(argc-1, argv+1);
-	else if (strcmp(argv[1], "tabix") == 0) return main_tabix(argc-1, argv+1);
-	else if (strcmp(argv[1], "abreak") == 0) return main_abreak(argc-1, argv+1);
-	else {
-		fprintf(stderr, "[E::%s] unrecognized command '%s'\n", __func__, argv[1]);
-		return 1;
-	}
-}
->>>>>>> b6ebfdb8
