/*  hts.h -- format-neutral I/O, indexing, and iterator API functions.

    Copyright (C) 2012-2014 Genome Research Ltd.
    Copyright (C) 2012 Broad Institute.

    Author: Heng Li <lh3@sanger.ac.uk>

Permission is hereby granted, free of charge, to any person obtaining a copy
of this software and associated documentation files (the "Software"), to deal
in the Software without restriction, including without limitation the rights
to use, copy, modify, merge, publish, distribute, sublicense, and/or sell
copies of the Software, and to permit persons to whom the Software is
furnished to do so, subject to the following conditions:

The above copyright notice and this permission notice shall be included in
all copies or substantial portions of the Software.

THE SOFTWARE IS PROVIDED "AS IS", WITHOUT WARRANTY OF ANY KIND, EXPRESS OR
IMPLIED, INCLUDING BUT NOT LIMITED TO THE WARRANTIES OF MERCHANTABILITY,
FITNESS FOR A PARTICULAR PURPOSE AND NONINFRINGEMENT. IN NO EVENT SHALL
THE AUTHORS OR COPYRIGHT HOLDERS BE LIABLE FOR ANY CLAIM, DAMAGES OR OTHER
LIABILITY, WHETHER IN AN ACTION OF CONTRACT, TORT OR OTHERWISE, ARISING
FROM, OUT OF OR IN CONNECTION WITH THE SOFTWARE OR THE USE OR OTHER
DEALINGS IN THE SOFTWARE.  */

#ifndef HTSLIB_HTS_H
#define HTSLIB_HTS_H

#include <stddef.h>
#include <stdint.h>

#ifndef HTS_BGZF_TYPEDEF
typedef struct BGZF BGZF;
#define HTS_BGZF_TYPEDEF
#endif
struct cram_fd;
struct hFILE;

#ifndef KSTRING_T
#define KSTRING_T kstring_t
typedef struct __kstring_t {
    size_t l, m;
    char *s;
} kstring_t;
#endif

#ifndef kroundup32
#define kroundup32(x) (--(x), (x)|=(x)>>1, (x)|=(x)>>2, (x)|=(x)>>4, (x)|=(x)>>8, (x)|=(x)>>16, ++(x))
#endif

/**
 * hts_expand()  - expands memory block pointed to by $ptr;
 * hts_expand0()   the latter sets the newly allocated part to 0.
 *
 * @param n     requested number of elements of type type_t
 * @param m     size of memory allocated
 */
#define hts_expand(type_t, n, m, ptr) if ((n) > (m)) { \
        (m) = (n); kroundup32(m); \
        (ptr) = (type_t*)realloc((ptr), (m) * sizeof(type_t)); \
    }
#define hts_expand0(type_t, n, m, ptr) if ((n) > (m)) { \
        int t = (m); (m) = (n); kroundup32(m); \
        (ptr) = (type_t*)realloc((ptr), (m) * sizeof(type_t)); \
        memset(((type_t*)ptr)+t,0,sizeof(type_t)*((m)-t)); \
    }

/************
 * File I/O *
 ************/

// Add new entries only at the end (but before the *_maximum entry)
// of these enums, as their numbering is part of the htslib ABI.

enum htsFormatCategory {
    unknown_category,
    sequence_data,    // Sequence data -- SAM, BAM, CRAM, etc
    variant_data,     // Variant calling data -- VCF, BCF, etc
    index_file,       // Index file associated with some data file
    region_list,      // Coordinate intervals or regions -- BED, etc
    category_maximum = 32767
};

enum htsExactFormat {
    unknown_format,
    binary_format, text_format,
    sam, bam, bai, cram, crai, vcf, bcfv1, bcf, csiv1, csi, gzi, tbi, bed,
    format_maximum = 32767
};

enum htsCompression {
    no_compression, gzip, bgzf, custom,
    compression_maximum = 32767
};

typedef struct htsFormat {
    enum htsFormatCategory category;
    enum htsExactFormat format;
    enum htsCompression compression;
} htsFormat;

// Maintainers note htsFile cannot be an opaque structure because some of its
// fields are part of libhts.so's ABI (hence these fields must not be moved):
//  - fp is used in the public sam_itr_next()/etc macros
//  - is_bin is used directly in samtools <= 1.1 and bcftools <= 1.1
//  - is_write and is_cram are used directly in samtools <= 1.1
//  - fp is used directly in samtools (up to and including current develop)
//  - line is used directly in bcftools (up to and including current develop)
typedef struct {
    uint32_t is_bin:1, is_write:1, is_be:1, is_cram:1, dummy:28;
    int64_t lineno;
    kstring_t line;
    char *fn, *fn_aux;
    union {
        BGZF *bgzf;
        struct cram_fd *cram;
        struct hFILE *hfile;
        void *voidp;
    } fp;
    htsFormat format;
} htsFile;

// REQUIRED_FIELDS
enum sam_fields {
    SAM_QNAME = 0x00000001,
    SAM_FLAG  = 0x00000002,
    SAM_RNAME = 0x00000004,
    SAM_POS   = 0x00000008,
    SAM_MAPQ  = 0x00000010,
    SAM_CIGAR = 0x00000020,
    SAM_RNEXT = 0x00000040,
    SAM_PNEXT = 0x00000080,
    SAM_TLEN  = 0x00000100,
    SAM_SEQ   = 0x00000200,
    SAM_QUAL  = 0x00000400,
    SAM_AUX   = 0x00000800,
    SAM_RGAUX = 0x00001000,
};

enum cram_option {
    CRAM_OPT_DECODE_MD,
    CRAM_OPT_PREFIX,
    CRAM_OPT_VERBOSITY,
    CRAM_OPT_SEQS_PER_SLICE,
    CRAM_OPT_SLICES_PER_CONTAINER,
    CRAM_OPT_RANGE,
    CRAM_OPT_VERSION,
    CRAM_OPT_EMBED_REF,
    CRAM_OPT_IGNORE_MD5,
    CRAM_OPT_REFERENCE,
    CRAM_OPT_MULTI_SEQ_PER_SLICE,
    CRAM_OPT_NO_REF,
    CRAM_OPT_USE_BZIP2,
    CRAM_OPT_SHARED_REF,
    CRAM_OPT_NTHREADS,
    CRAM_OPT_THREAD_POOL,
    CRAM_OPT_USE_LZMA,
    CRAM_OPT_USE_RANS,
    CRAM_OPT_REQUIRED_FIELDS,
};

/**********************
 * Exported functions *
 **********************/

extern int hts_verbose;

/*! @abstract Table for converting a nucleotide character to 4-bit encoding.
The input character may be either an IUPAC ambiguity code, '=' for 0, or
'0'/'1'/'2'/'3' for a result of 1/2/4/8.  The result is encoded as 1/2/4/8
for A/C/G/T or combinations of these bits for ambiguous bases.
*/
extern const unsigned char seq_nt16_table[256];

/*! @abstract Table for converting a 4-bit encoded nucleotide to an IUPAC
ambiguity code letter (or '=' when given 0).
*/
extern const char seq_nt16_str[];

/*! @abstract Table for converting a 4-bit encoded nucleotide to about 2 bits.
Returns 0/1/2/3 for 1/2/4/8 (i.e., A/C/G/T), or 4 otherwise (0 or ambiguous).
*/
extern const int seq_nt16_int[];

#ifdef __cplusplus
extern "C" {
#endif

/*!
  @abstract  Get the htslib version number
  @return    For released versions, a string like "N.N[.N]"; or git describe
  output if using a library built within a Git repository.
*/
const char *hts_version(void);

/*!
  @abstract    Determine format by peeking at the start of a file
  @param fp    File opened for reading, positioned at the beginning
  @param fmt   Format structure that will be filled out on return
  @return      0 for success, or negative if an error occurred.
*/
int hts_detect_format(struct hFILE *fp, htsFormat *fmt);

/*!
  @abstract    Get a human-readable description of the file format
*/
const char *hts_format_description(const htsFormat *format);

/*!
  @abstract       Open a SAM/BAM/CRAM/VCF/BCF/etc file
  @param fn       The file name or "-" for stdin/stdout
  @param mode     Mode matching /[rwa][bcuz0-9]+/
  @discussion
      With 'r' opens for reading; any further format mode letters are ignored
      as the format is detected by checking the first few bytes or BGZF blocks
      of the file.  With 'w' or 'a' opens for writing or appending, with format
      specifier letters:
        b  binary format (BAM, BCF, etc) rather than text (SAM, VCF, etc)
        c  CRAM format
        g  gzip compressed
        u  uncompressed
        z  bgzf compressed
        [0-9]  zlib compression level
      Note that there is a distinction between 'u' and '0': the first yields
      plain uncompressed output whereas the latter outputs uncompressed data
      wrapped in the zlib format.
  @example
      [rw]b .. compressed BCF, BAM, FAI
      [rw]u .. uncompressed BCF
      [rw]z .. compressed VCF
      [rw]  .. uncompressed VCF
*/
htsFile *hts_open(const char *fn, const char *mode);

/*!
  @abstract       Open an existing stream as a SAM/BAM/CRAM/VCF/BCF/etc file
  @param fn       The already-open file handle
  @param mode     Open mode, as per hts_open()
*/
htsFile *hts_hopen(struct hFILE *fp, const char *fn, const char *mode);

/*!
  @abstract  Close a file handle, flushing buffered data for output streams
  @param fp  The file handle to be closed
  @return    0 for success, or negative if an error occurred.
*/
int hts_close(htsFile *fp);

/*!
  @abstract  Returns the file's format information
  @param fp  The file handle
  @return    Read-only pointer to the file's htsFormat.
*/
const htsFormat *hts_get_format(htsFile *fp);

/*!
  @abstract  Sets a specified CRAM option on the open file handle.
  @param fp  The file handle open the open file.
  @param opt The CRAM_OPT_* option.
  @param ... Optional arguments, dependent on the option used.
  @return    0 for success, or negative if an error occurred.
*/
int hts_set_opt(htsFile *fp, enum cram_option opt, ...);

int hts_getline(htsFile *fp, int delimiter, kstring_t *str);
char **hts_readlines(const char *fn, int *_n);
/*!
    @abstract       Parse comma-separated list or read list from a file
    @param list     File name or comma-separated list
    @param is_file
    @param _n       Size of the output array (number of items read)
    @return         NULL on failure or pointer to newly allocated array of
                    strings
*/
char **hts_readlist(const char *fn, int is_file, int *_n);

/*!
  @abstract  Create extra threads to aid compress/decompression for this file
  @param fp  The file handle
  @param n   The number of worker threads to create
  @return    0 for success, or negative if an error occurred.
  @notes     THIS THREADING API IS LIKELY TO CHANGE IN FUTURE.
*/
int hts_set_threads(htsFile *fp, int n);

/*!
  @abstract  Set .fai filename for a file opened for reading
  @return    0 for success, negative on failure
  @discussion
      Called before *_hdr_read(), this provides the name of a .fai file
      used to provide a reference list if the htsFile contains no @SQ headers.
*/
int hts_set_fai_filename(htsFile *fp, const char *fn_aux);

#ifdef __cplusplus
}
#endif

/************
 * Indexing *
 ************/

/*!
These HTS_IDX_* macros are used as special tid values for hts_itr_query()/etc,
producing iterators operating as follows:
 - HTS_IDX_NOCOOR iterates over unmapped reads sorted at the end of the file
 - HTS_IDX_START  iterates over the entire file
 - HTS_IDX_REST   iterates from the current position to the end of the file
 - HTS_IDX_NONE   always returns "no more alignment records"
When one of these special tid values is used, beg and end are ignored.
When REST or NONE is used, idx is also ignored and may be NULL.
*/
#define HTS_IDX_NOCOOR (-2)
#define HTS_IDX_START  (-3)
#define HTS_IDX_REST   (-4)
#define HTS_IDX_NONE   (-5)

struct __hts_idx_t;
typedef struct __hts_idx_t hts_idx_t;

typedef struct {
    uint64_t u, v;
} hts_pair64_t;

typedef int hts_readrec_func(BGZF *fp, void *data, void *r, int *tid, int *beg, int *end);

typedef struct {
    uint32_t read_rest:1, finished:1, dummy:29;
    int tid, beg, end, n_off, i;
<<<<<<< HEAD
    uint64_t curr_off, nrec_off, nrec_beg, nrec_end;
=======
    int curr_tid, curr_beg, curr_end;
    uint64_t curr_off;
>>>>>>> 772ba540
    hts_pair64_t *off;
    hts_readrec_func *readrec;
    struct {
        int n, m;
        int *a;
    } bins;
} hts_itr_t;

#ifdef __cplusplus
extern "C" {
#endif

    #define hts_bin_first(l) (((1<<(((l)<<1) + (l))) - 1) / 7)
    #define hts_bin_parent(l) (((l) - 1) >> 3)

    hts_idx_t *hts_idx_init(int n, enum htsExactFormat fmt, uint64_t offset0, int min_shift, int n_lvls);
    void hts_idx_destroy(hts_idx_t *idx);
    int hts_idx_push(hts_idx_t *idx, int tid, int beg, int end, uint64_t offset, int is_mapped);
    void hts_idx_finish(hts_idx_t *idx, uint64_t final_offset);

    void hts_idx_save(const hts_idx_t *idx, const char *fn, enum htsExactFormat fmt);
    /*!
        hts_idx_load() - load index
        @param fn:  data file name
        @param fmt: index format to load if csi not present (tbi,bai); use unknown_format to test all formats
    */
    hts_idx_t *hts_idx_load(const char *fn, enum htsExactFormat fmt);
    enum htsExactFormat hts_idx_version(const hts_idx_t *idx);

    uint8_t *hts_idx_get_meta(hts_idx_t *idx, int *l_meta);
    void hts_idx_set_meta(hts_idx_t *idx, int l_meta, uint8_t *meta, int is_copy);

    int hts_idx_get_stat(const hts_idx_t* idx, int tid, uint64_t* mapped, uint64_t* unmapped);
    uint64_t hts_idx_get_n_no_coor(const hts_idx_t* idx);

    const char *hts_parse_reg(const char *s, int *beg, int *end);
    hts_itr_t *hts_itr_query(const hts_idx_t *idx, int tid, int beg, int end, hts_readrec_func *readrec);
    void hts_itr_destroy(hts_itr_t *iter);

    typedef int (*hts_name2id_f)(void*, const char*);
    typedef const char *(*hts_id2name_f)(void*, int);
    typedef hts_itr_t *hts_itr_query_func(const hts_idx_t *idx, int tid, int beg, int end, hts_readrec_func *readrec);

    hts_itr_t *hts_itr_querys(const hts_idx_t *idx, const char *reg, hts_name2id_f getid, void *hdr, hts_itr_query_func *itr_query, hts_readrec_func *readrec);
    int hts_itr_next(BGZF *fp, hts_itr_t *iter, void *r, void *data);
    const char **hts_idx_seqnames(const hts_idx_t *idx, int *n, hts_id2name_f getid, void *hdr); // free only the array, not the values

#ifdef __cplusplus
}
#endif

static inline int hts_reg2bin(int64_t beg, int64_t end, int min_shift, int n_lvls)
{
    int l, s = min_shift, t = ((1<<((n_lvls<<1) + n_lvls)) - 1) / 7;
    for (--end, l = n_lvls; l > 0; --l, s += 3, t -= 1<<((l<<1)+l))
        if (beg>>s == end>>s) return t + (beg>>s);
    return 0;
}

static inline int hts_bin_bot(int bin, int n_lvls)
{
    int l, b;
    for (l = 0, b = bin; b; ++l, b = hts_bin_parent(b)); // compute the level of bin
    return (bin - hts_bin_first(l)) << (n_lvls - l) * 3;
}

/**************
 * Endianness *
 **************/

static inline int ed_is_big(void)
{
    long one= 1;
    return !(*((char *)(&one)));
}
static inline uint16_t ed_swap_2(uint16_t v)
{
    return (uint16_t)(((v & 0x00FF00FFU) << 8) | ((v & 0xFF00FF00U) >> 8));
}
static inline void *ed_swap_2p(void *x)
{
    *(uint16_t*)x = ed_swap_2(*(uint16_t*)x);
    return x;
}
static inline uint32_t ed_swap_4(uint32_t v)
{
    v = ((v & 0x0000FFFFU) << 16) | (v >> 16);
    return ((v & 0x00FF00FFU) << 8) | ((v & 0xFF00FF00U) >> 8);
}
static inline void *ed_swap_4p(void *x)
{
    *(uint32_t*)x = ed_swap_4(*(uint32_t*)x);
    return x;
}
static inline uint64_t ed_swap_8(uint64_t v)
{
    v = ((v & 0x00000000FFFFFFFFLLU) << 32) | (v >> 32);
    v = ((v & 0x0000FFFF0000FFFFLLU) << 16) | ((v & 0xFFFF0000FFFF0000LLU) >> 16);
    return ((v & 0x00FF00FF00FF00FFLLU) << 8) | ((v & 0xFF00FF00FF00FF00LLU) >> 8);
}
static inline void *ed_swap_8p(void *x)
{
    *(uint64_t*)x = ed_swap_8(*(uint64_t*)x);
    return x;
}

#endif<|MERGE_RESOLUTION|>--- conflicted
+++ resolved
@@ -327,12 +327,8 @@
 typedef struct {
     uint32_t read_rest:1, finished:1, dummy:29;
     int tid, beg, end, n_off, i;
-<<<<<<< HEAD
     uint64_t curr_off, nrec_off, nrec_beg, nrec_end;
-=======
     int curr_tid, curr_beg, curr_end;
-    uint64_t curr_off;
->>>>>>> 772ba540
     hts_pair64_t *off;
     hts_readrec_func *readrec;
     struct {
