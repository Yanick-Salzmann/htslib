<<<<<<< HEAD
#ifndef HTSLIB_KHASH_STR2INT_H
#define HTSLIB_KHASH_STR2INT_H
=======
/*  khash_str2int.h -- C-string to integer hash table.

    Copyright (C) 2013 Genome Research Ltd.

    Author: Petr Danecek <pd3@sanger.ac.uk>

Permission is hereby granted, free of charge, to any person obtaining a copy
of this software and associated documentation files (the "Software"), to deal
in the Software without restriction, including without limitation the rights
to use, copy, modify, merge, publish, distribute, sublicense, and/or sell
copies of the Software, and to permit persons to whom the Software is
furnished to do so, subject to the following conditions:

The above copyright notice and this permission notice shall be included in
all copies or substantial portions of the Software.

THE SOFTWARE IS PROVIDED "AS IS", WITHOUT WARRANTY OF ANY KIND, EXPRESS OR
IMPLIED, INCLUDING BUT NOT LIMITED TO THE WARRANTIES OF MERCHANTABILITY,
FITNESS FOR A PARTICULAR PURPOSE AND NONINFRINGEMENT. IN NO EVENT SHALL
THE AUTHORS OR COPYRIGHT HOLDERS BE LIABLE FOR ANY CLAIM, DAMAGES OR OTHER
LIABILITY, WHETHER IN AN ACTION OF CONTRACT, TORT OR OTHERWISE, ARISING
FROM, OUT OF OR IN CONNECTION WITH THE SOFTWARE OR THE USE OR OTHER
DEALINGS IN THE SOFTWARE.  */

#ifndef __KHASH_UTILS_H__
#define __KHASH_UTILS_H__
>>>>>>> 61ad3a62

#include <htslib/khash.h>

KHASH_MAP_INIT_STR(str2int, int)

/*
 *  Wrappers for khash dictionaries used by mpileup. 
 */

static inline void *khash_str2int_init(void)
{
    return kh_init(str2int);
}

/*
 *  Destroy the hash structure, but not the keys
 */ 
static inline void khash_str2int_destroy(void *_hash)
{
    khash_t(str2int) *hash = (khash_t(str2int)*)_hash;
    if (hash) kh_destroy(str2int, hash); // Note that strings are not freed.
}

/*
 *  Destroys both the hash structure and the keys
 */ 
static inline void khash_str2int_destroy_free(void *_hash)
{
    khash_t(str2int) *hash = (khash_t(str2int)*)_hash;
    khint_t k;
    if (hash == 0) return;
    for (k = 0; k < kh_end(hash); ++k)
        if (kh_exist(hash, k)) free((char*)kh_key(hash, k));
    kh_destroy(str2int, hash);
}

/*
 *  Returns 1 if key exists or 0 if not
 */
static inline int khash_str2int_has_key(void *_hash, const char *str)
{
    khash_t(str2int) *hash = (khash_t(str2int)*)_hash;
    khint_t k = kh_get(str2int, hash, str);
    if ( k == kh_end(hash) ) return 0;
    return 1;
}

/*
 *  Returns 0 on success and -1 when the key is not present. On success,
 *  *value is set, unless NULL is passed.
 */
static inline int khash_str2int_get(void *_hash, const char *str, int *value)
{
    khash_t(str2int) *hash = (khash_t(str2int)*)_hash;
    khint_t k;
    if ( !hash ) return -1;
    k = kh_get(str2int, hash, str);
    if ( k == kh_end(hash) ) return -1;
    if ( !value ) return 0;
    *value = kh_val(hash, k);
    return 0;
}

/*
 *  Add a new string to the dictionary, auto-incrementing the value.
 *  On success returns the newly inserted integer id, on error -1
 *  is returned.
 */
static inline int khash_str2int_inc(void *_hash, const char *str)
{
    khint_t k;
    int ret;
    khash_t(str2int) *hash = (khash_t(str2int)*)_hash;
    if ( !hash ) return -1;
    k = kh_put(str2int, hash, str, &ret);
    if (ret == 0) return kh_val(hash, k);
    kh_val(hash, k) = kh_size(hash) - 1;
    return kh_val(hash, k);
}

/*
 *  Set a new key,value pair. On success returns the bin index, on
 *  error -1 is returned.
 */
static inline int khash_str2int_set(void *_hash, const char *str, int value)
{
    khint_t k;
    int ret;
    khash_t(str2int) *hash = (khash_t(str2int)*)_hash;
    if ( !hash ) return -1;
    k = kh_put(str2int, hash, str, &ret);
    kh_val(hash,k) = value;
    return k;
}

#endif<|MERGE_RESOLUTION|>--- conflicted
+++ resolved
@@ -1,7 +1,3 @@
-<<<<<<< HEAD
-#ifndef HTSLIB_KHASH_STR2INT_H
-#define HTSLIB_KHASH_STR2INT_H
-=======
 /*  khash_str2int.h -- C-string to integer hash table.
 
     Copyright (C) 2013 Genome Research Ltd.
@@ -26,9 +22,8 @@
 FROM, OUT OF OR IN CONNECTION WITH THE SOFTWARE OR THE USE OR OTHER
 DEALINGS IN THE SOFTWARE.  */
 
-#ifndef __KHASH_UTILS_H__
-#define __KHASH_UTILS_H__
->>>>>>> 61ad3a62
+#ifndef HTSLIB_KHASH_STR2INT_H
+#define HTSLIB_KHASH_STR2INT_H
 
 #include <htslib/khash.h>
 
