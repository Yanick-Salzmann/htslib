/*  hts.c -- format-neutral I/O, indexing, and iterator API functions.

    Copyright (C) 2008, 2009, 2012-2016 Genome Research Ltd.
    Copyright (C) 2012, 2013 Broad Institute.

    Author: Heng Li <lh3@sanger.ac.uk>

Permission is hereby granted, free of charge, to any person obtaining a copy
of this software and associated documentation files (the "Software"), to deal
in the Software without restriction, including without limitation the rights
to use, copy, modify, merge, publish, distribute, sublicense, and/or sell
copies of the Software, and to permit persons to whom the Software is
furnished to do so, subject to the following conditions:

The above copyright notice and this permission notice shall be included in
all copies or substantial portions of the Software.

THE SOFTWARE IS PROVIDED "AS IS", WITHOUT WARRANTY OF ANY KIND, EXPRESS OR
IMPLIED, INCLUDING BUT NOT LIMITED TO THE WARRANTIES OF MERCHANTABILITY,
FITNESS FOR A PARTICULAR PURPOSE AND NONINFRINGEMENT. IN NO EVENT SHALL
THE AUTHORS OR COPYRIGHT HOLDERS BE LIABLE FOR ANY CLAIM, DAMAGES OR OTHER
LIABILITY, WHETHER IN AN ACTION OF CONTRACT, TORT OR OTHERWISE, ARISING
FROM, OUT OF OR IN CONNECTION WITH THE SOFTWARE OR THE USE OR OTHER
DEALINGS IN THE SOFTWARE.  */

#include <config.h>

#include <zlib.h>
#include <stdio.h>
#include <string.h>
#include <stdlib.h>
#include <limits.h>
#include <fcntl.h>
#include <errno.h>
#include <sys/stat.h>

#include "htslib/hts.h"
#include "htslib/bgzf.h"
#include "cram/cram.h"
#include "htslib/hfile.h"
#include "version.h"
#include "hts_internal.h"

#include "htslib/khash.h"
#include "htslib/kseq.h"
#include "htslib/ksort.h"

#define KS_BGZF 1
#if KS_BGZF
    // bgzf now supports gzip-compressed files, the gzFile branch can be removed
    KSTREAM_INIT2(, BGZF*, bgzf_read, 65536)
#else
    KSTREAM_INIT2(, gzFile, gzread, 16384)
#endif

KHASH_INIT2(s2i,, kh_cstr_t, int64_t, 1, kh_str_hash_func, kh_str_hash_equal)

int hts_verbose = 3;

const char *hts_version()
{
    return HTS_VERSION;
}

const unsigned char seq_nt16_table[256] = {
    15,15,15,15, 15,15,15,15, 15,15,15,15, 15,15,15,15,
    15,15,15,15, 15,15,15,15, 15,15,15,15, 15,15,15,15,
    15,15,15,15, 15,15,15,15, 15,15,15,15, 15,15,15,15,
     1, 2, 4, 8, 15,15,15,15, 15,15,15,15, 15, 0 /*=*/,15,15,
    15, 1,14, 2, 13,15,15, 4, 11,15,15,12, 15, 3,15,15,
    15,15, 5, 6,  8,15, 7, 9, 15,10,15,15, 15,15,15,15,
    15, 1,14, 2, 13,15,15, 4, 11,15,15,12, 15, 3,15,15,
    15,15, 5, 6,  8,15, 7, 9, 15,10,15,15, 15,15,15,15,

    15,15,15,15, 15,15,15,15, 15,15,15,15, 15,15,15,15,
    15,15,15,15, 15,15,15,15, 15,15,15,15, 15,15,15,15,
    15,15,15,15, 15,15,15,15, 15,15,15,15, 15,15,15,15,
    15,15,15,15, 15,15,15,15, 15,15,15,15, 15,15,15,15,
    15,15,15,15, 15,15,15,15, 15,15,15,15, 15,15,15,15,
    15,15,15,15, 15,15,15,15, 15,15,15,15, 15,15,15,15,
    15,15,15,15, 15,15,15,15, 15,15,15,15, 15,15,15,15,
    15,15,15,15, 15,15,15,15, 15,15,15,15, 15,15,15,15
};

const char seq_nt16_str[] = "=ACMGRSVTWYHKDBN";

const int seq_nt16_int[] = { 4, 0, 1, 4, 2, 4, 4, 4, 3, 4, 4, 4, 4, 4, 4, 4 };

/**********************
 *** Basic file I/O ***
 **********************/

static enum htsFormatCategory format_category(enum htsExactFormat fmt)
{
    switch (fmt) {
    case bam:
    case sam:
    case cram:
        return sequence_data;

    case vcf:
    case bcf:
        return variant_data;

    case bai:
    case crai:
    case csi:
    case gzi:
    case tbi:
        return index_file;

    case bed:
        return region_list;

    case unknown_format:
    case binary_format:
    case text_format:
    case format_maximum:
        break;
    }

    return unknown_category;
}

// Decompress up to ten or so bytes by peeking at the file, which must be
// positioned at the start of a GZIP block.
static size_t decompress_peek(hFILE *fp, unsigned char *dest, size_t destsize)
{
    // Typically at most a couple of hundred bytes of input are required
    // to get a few bytes of output from inflate(), so hopefully this buffer
    // size suffices in general.
    unsigned char buffer[512];
    z_stream zs;
    ssize_t npeek = hpeek(fp, buffer, sizeof buffer);

    if (npeek < 0) return 0;

    zs.zalloc = NULL;
    zs.zfree = NULL;
    zs.next_in = buffer;
    zs.avail_in = npeek;
    zs.next_out = dest;
    zs.avail_out = destsize;
    if (inflateInit2(&zs, 31) != Z_OK) return 0;

    while (zs.total_out < destsize)
        if (inflate(&zs, Z_SYNC_FLUSH) != Z_OK) break;

    destsize = zs.total_out;
    inflateEnd(&zs);

    return destsize;
}

// Parse "x.y" text, taking care because the string is not NUL-terminated
// and filling in major/minor only when the digits are followed by a delimiter,
// so we don't misread "1.10" as "1.1" due to reaching the end of the buffer.
static void
parse_version(htsFormat *fmt, const unsigned char *u, const unsigned char *ulim)
{
    const char *s    = (const char *) u;
    const char *slim = (const char *) ulim;
    short v;

    fmt->version.major = fmt->version.minor = -1;

    for (v = 0; s < slim && isdigit_c(*s); s++)
        v = 10 * v + *s - '0';

    if (s < slim) {
        fmt->version.major = v;
        if (*s == '.') {
            s++;
            for (v = 0; s < slim && isdigit_c(*s); s++)
                v = 10 * v + *s - '0';
            if (s < slim)
                fmt->version.minor = v;
        }
        else
            fmt->version.minor = 0;
    }
}

int hts_detect_format(hFILE *hfile, htsFormat *fmt)
{
    unsigned char s[21];
    ssize_t len = hpeek(hfile, s, 18);
    if (len < 0) return -1;

    if (len >= 2 && s[0] == 0x1f && s[1] == 0x8b) {
        // The stream is either gzip-compressed or BGZF-compressed.
        // Determine which, and decompress the first few bytes.
        fmt->compression = (len >= 18 && (s[3] & 4) &&
                            memcmp(&s[12], "BC\2\0", 4) == 0)? bgzf : gzip;
        len = decompress_peek(hfile, s, sizeof s);
    }
    else {
        fmt->compression = no_compression;
        len = hpeek(hfile, s, sizeof s);
    }
    if (len < 0) return -1;

    fmt->compression_level = -1;
    fmt->specific = NULL;

    if (len >= 6 && memcmp(s,"CRAM",4) == 0 && s[4]>=1 && s[4]<=3 && s[5]<=1) {
        fmt->category = sequence_data;
        fmt->format = cram;
        fmt->version.major = s[4], fmt->version.minor = s[5];
        fmt->compression = custom;
        return 0;
    }
    else if (len >= 4 && s[3] <= '\4') {
        if (memcmp(s, "BAM\1", 4) == 0) {
            fmt->category = sequence_data;
            fmt->format = bam;
            // TODO Decompress enough to pick version from @HD-VN header
            fmt->version.major = 1, fmt->version.minor = -1;
            return 0;
        }
        else if (memcmp(s, "BAI\1", 4) == 0) {
            fmt->category = index_file;
            fmt->format = bai;
            fmt->version.major = -1, fmt->version.minor = -1;
            return 0;
        }
        else if (memcmp(s, "BCF\4", 4) == 0) {
            fmt->category = variant_data;
            fmt->format = bcf;
            fmt->version.major = 1, fmt->version.minor = -1;
            return 0;
        }
        else if (memcmp(s, "BCF\2", 4) == 0) {
            fmt->category = variant_data;
            fmt->format = bcf;
            fmt->version.major = s[3];
            fmt->version.minor = (len >= 5 && s[4] <= 2)? s[4] : 0;
            return 0;
        }
        else if (memcmp(s, "CSI\1", 4) == 0) {
            fmt->category = index_file;
            fmt->format = csi;
            fmt->version.major = 1, fmt->version.minor = -1;
            return 0;
        }
        else if (memcmp(s, "TBI\1", 4) == 0) {
            fmt->category = index_file;
            fmt->format = tbi;
            fmt->version.major = -1, fmt->version.minor = -1;
            return 0;
        }
    }
    else if (len >= 16 && memcmp(s, "##fileformat=VCF", 16) == 0) {
        fmt->category = variant_data;
        fmt->format = vcf;
        if (len >= 21 && s[16] == 'v')
            parse_version(fmt, &s[17], &s[len]);
        else
            fmt->version.major = fmt->version.minor = -1;
        return 0;
    }
    else if (len >= 4 && s[0] == '@' &&
             (memcmp(s, "@HD\t", 4) == 0 || memcmp(s, "@SQ\t", 4) == 0 ||
              memcmp(s, "@RG\t", 4) == 0 || memcmp(s, "@PG\t", 4) == 0)) {
        fmt->category = sequence_data;
        fmt->format = sam;
        // @HD-VN is not guaranteed to be the first tag, but then @HD is
        // not guaranteed to be present at all...
        if (len >= 9 && memcmp(s, "@HD\tVN:", 7) == 0)
            parse_version(fmt, &s[7], &s[len]);
        else
            fmt->version.major = 1, fmt->version.minor = -1;
        return 0;
    }
    else {
        // Various possibilities for tab-delimited text:
        // .crai   (gzipped tab-delimited six columns: seqid 5*number)
        // .bed    ([3..12] tab-delimited columns)
        // .bedpe  (>= 10 tab-delimited columns)
        // .sam    (tab-delimited >= 11 columns: seqid number seqid...)
        // FIXME For now, assume it's SAM
        fmt->category = sequence_data;
        fmt->format = sam;
        fmt->version.major = 1, fmt->version.minor = -1;
        return 0;
    }

    fmt->category = unknown_category;
    fmt->format = unknown_format;
    fmt->version.major = fmt->version.minor = -1;
    fmt->compression = no_compression;
    return 0;
}

char *hts_format_description(const htsFormat *format)
{
    kstring_t str = { 0, 0, NULL };

    switch (format->format) {
    case sam:   kputs("SAM", &str); break;
    case bam:   kputs("BAM", &str); break;
    case cram:  kputs("CRAM", &str); break;
    case vcf:   kputs("VCF", &str); break;
    case bcf:
        if (format->version.major == 1) kputs("Legacy BCF", &str);
        else kputs("BCF", &str);
        break;
    case bai:   kputs("BAI", &str); break;
    case crai:  kputs("CRAI", &str); break;
    case csi:   kputs("CSI", &str); break;
    case tbi:   kputs("Tabix", &str); break;
    default:    kputs("unknown", &str); break;
    }

    if (format->version.major >= 0) {
        kputs(" version ", &str);
        kputw(format->version.major, &str);
        if (format->version.minor >= 0) {
            kputc('.', &str);
            kputw(format->version.minor, &str);
        }
    }

    switch (format->compression) {
    case custom: kputs(" compressed", &str); break;
    case gzip:   kputs(" gzip-compressed", &str); break;
    case bgzf:
        switch (format->format) {
        case bam:
        case bcf:
        case csi:
        case tbi:
            // These are by definition BGZF, so just use the generic term
            kputs(" compressed", &str);
            break;
        default:
            kputs(" BGZF-compressed", &str);
            break;
        }
        break;
    default: break;
    }

    switch (format->category) {
    case sequence_data: kputs(" sequence", &str); break;
    case variant_data:  kputs(" variant calling", &str); break;
    case index_file:    kputs(" index", &str); break;
    case region_list:   kputs(" genomic region", &str); break;
    default: break;
    }

    if (format->compression == no_compression)
        switch (format->format) {
        case sam:
        case crai:
        case vcf:
        case bed:
            kputs(" text", &str);
            break;

        default:
            kputs(" data", &str);
            break;
        }
    else
        kputs(" data", &str);

    return ks_release(&str);
}

htsFile *hts_open_format(const char *fn, const char *mode, const htsFormat *fmt)
{
    char smode[102], *cp, *cp2, *mode_c;
    htsFile *fp = NULL;
    hFILE *hfile;
    char fmt_code = '\0';

    strncpy(smode, mode, 100);
    smode[100]=0;
    if ((cp = strchr(smode, ',')))
        *cp = '\0';

    // Migrate format code (b or c) to the end of the smode buffer.
    for (cp2 = cp = smode; *cp; cp++) {
        if (*cp == 'b')
            fmt_code = 'b';
        else if (*cp == 'c')
            fmt_code = 'c';
        else
            *cp2++ = *cp;
    }
    mode_c = cp2;
    *cp2++ = fmt_code;
    *cp2++ = 0;
    *cp2++ = 0;

    // Set or reset the format code if opts->format is used
    if (fmt && fmt->format != unknown_format)
        *mode_c = "\0g\0\0b\0c\0\0b\0g\0\0"[fmt->format];

    hfile = hopen(fn, smode);
    if (hfile == NULL) goto error;

    fp = hts_hopen(hfile, fn, smode);
    if (fp == NULL) goto error;

    if (fmt && fmt->specific)
        if (hts_opt_apply(fp, fmt->specific) != 0)
            goto error;

    return fp;

error:
    if (hts_verbose >= 2)
        fprintf(stderr, "[E::%s] fail to open file '%s'\n", __func__, fn);

    if (hfile)
        hclose_abruptly(hfile);

    return NULL;
}

htsFile *hts_open(const char *fn, const char *mode) {
    return hts_open_format(fn, mode, NULL);
}

/*
 * Splits str into a prefix, delimiter ('\0' or delim), and suffix, writing
 * the prefix in lowercase into buf and returning a pointer to the suffix.
 * On return, buf is always NUL-terminated; thus assumes that the "keyword"
 * prefix should be one of several known values of maximum length buflen-2.
 * (If delim is not found, returns a pointer to the '\0'.)
 */
static const char *
scan_keyword(const char *str, char delim, char *buf, size_t buflen)
{
    size_t i = 0;
    while (*str && *str != delim) {
        if (i < buflen-1) buf[i++] = tolower_c(*str);
        str++;
    }

    buf[i] = '\0';
    return *str? str+1 : str;
}

/*
 * Parses arg and appends it to the option list.
 *
 * Returns 0 on success;
 *        -1 on failure.
 */
int hts_opt_add(hts_opt **opts, const char *c_arg) {
    hts_opt *o, *t;
    char *val;

    if (!c_arg)
        return -1;

    if (!(o =  malloc(sizeof(*o))))
        return -1;

    if (!(o->arg = strdup(c_arg))) {
        free(o);
        return -1;
    }

    if (!(val = strchr(o->arg, '=')))
        val = "1"; // assume boolean
    else
        *val++ = '\0';

    if (strcmp(o->arg, "decode_md") == 0 ||
        strcmp(o->arg, "DECODE_MD") == 0)
        o->opt = CRAM_OPT_DECODE_MD, o->val.i = atoi(val);

    else if (strcmp(o->arg, "verbosity") == 0 ||
             strcmp(o->arg, "VERBOSITY") == 0)
        o->opt = CRAM_OPT_VERBOSITY, o->val.i = atoi(val);

    else if (strcmp(o->arg, "seqs_per_slice") == 0 ||
             strcmp(o->arg, "SEQS_PER_SLICE") == 0)
        o->opt = CRAM_OPT_SEQS_PER_SLICE, o->val.i = atoi(val);

    else if (strcmp(o->arg, "slices_per_container") == 0 ||
             strcmp(o->arg, "SLICES_PER_CONTAINER") == 0)
        o->opt = CRAM_OPT_SLICES_PER_CONTAINER, o->val.i = atoi(val);

    else if (strcmp(o->arg, "embed_ref") == 0 ||
             strcmp(o->arg, "EMBED_REF") == 0)
        o->opt = CRAM_OPT_EMBED_REF, o->val.i = atoi(val);

    else if (strcmp(o->arg, "no_ref") == 0 ||
             strcmp(o->arg, "NO_REF") == 0)
        o->opt = CRAM_OPT_NO_REF, o->val.i = atoi(val);

    else if (strcmp(o->arg, "ignore_md5") == 0 ||
             strcmp(o->arg, "IGNORE_MD5") == 0)
        o->opt = CRAM_OPT_IGNORE_MD5, o->val.i = atoi(val);

    else if (strcmp(o->arg, "use_bzip2") == 0 ||
             strcmp(o->arg, "USE_BZIP2") == 0)
        o->opt = CRAM_OPT_USE_BZIP2, o->val.i = atoi(val);

    else if (strcmp(o->arg, "use_rans") == 0 ||
             strcmp(o->arg, "USE_RANS") == 0)
        o->opt = CRAM_OPT_USE_RANS, o->val.i = atoi(val);

    else if (strcmp(o->arg, "use_lzma") == 0 ||
             strcmp(o->arg, "USE_LZMA") == 0)
        o->opt = CRAM_OPT_USE_LZMA, o->val.i = atoi(val);

    else if (strcmp(o->arg, "reference") == 0 ||
             strcmp(o->arg, "REFERENCE") == 0)
        o->opt = CRAM_OPT_REFERENCE, o->val.s = val;

    else if (strcmp(o->arg, "version") == 0 ||
             strcmp(o->arg, "VERSION") == 0)
        o->opt = CRAM_OPT_VERSION, o->val.s =val;

    else if (strcmp(o->arg, "multi_seq_per_slice") == 0 ||
             strcmp(o->arg, "MULTI_SEQ_PER_SLICE") == 0)
        o->opt = CRAM_OPT_MULTI_SEQ_PER_SLICE, o->val.i = atoi(val);

    else if (strcmp(o->arg, "nthreads") == 0 ||
             strcmp(o->arg, "NTHREADS") == 0)
        o->opt = HTS_OPT_NTHREADS, o->val.i = atoi(val);

    else if (strcmp(o->arg, "cache_size") == 0 ||
             strcmp(o->arg, "CACHE_SIZE") == 0) {
        char *endp;
        o->opt = HTS_OPT_CACHE_SIZE;
        o->val.i = strtol(val, &endp, 0);
        // NB: Doesn't support floats, eg 1.5g
        // TODO: extend hts_parse_decimal? See also samtools sort.
        switch (*endp) {
        case 'g': case 'G': o->val.i *= 1024;
        case 'm': case 'M': o->val.i *= 1024;
        case 'k': case 'K': o->val.i *= 1024; break;
        case '\0': break;
        default:
            fprintf(stderr, "Unrecognised cache size suffix '%c'\n", *endp);
            free(o->arg);
            free(o);
            return -1;
        }
    }

    else if (strcmp(o->arg, "required_fields") == 0 ||
             strcmp(o->arg, "REQUIRED_FIELDS") == 0)
        o->opt = CRAM_OPT_REQUIRED_FIELDS, o->val.i = strtol(val, NULL, 0);

    else if (strcmp(o->arg, "lossy_names") == 0 ||
             strcmp(o->arg, "LOSSY_NAMES") == 0)
        o->opt = CRAM_OPT_LOSSY_NAMES, o->val.i = strtol(val, NULL, 0);

    else if (strcmp(o->arg, "name_prefix") == 0 ||
             strcmp(o->arg, "NAME_PREFIX") == 0)
        o->opt = CRAM_OPT_PREFIX, o->val.s = val;

    else {
        fprintf(stderr, "Unknown option '%s'\n", o->arg);
        free(o->arg);
        free(o);
        return -1;
    }

    o->next = NULL;

    // Append; assumes small list.
    if (*opts) {
        t = *opts;
        while (t->next)
            t = t->next;
        t->next = o;
    } else {
        *opts = o;
    }

    return 0;
}

/*
 * Applies an hts_opt option list to a given htsFile.
 *
 * Returns 0 on success
 *        -1 on failure
 */
int hts_opt_apply(htsFile *fp, hts_opt *opts) {
    hts_opt *last = NULL;

    for (; opts;  opts = (last=opts)->next)
        if (hts_set_opt(fp,  opts->opt,  opts->val) != 0)
            return -1;

    return 0;
}

/*
 * Frees an hts_opt list.
 */
void hts_opt_free(hts_opt *opts) {
    hts_opt *last = NULL;
    while (opts) {
        opts = (last=opts)->next;
        free(last->arg);
        free(last);
    }
}


/*
 * Tokenise options as (key(=value)?,)*(key(=value)?)?
 * NB: No provision for ',' appearing in the value!
 * Add backslashing rules?
 *
 * This could be used as part of a general command line option parser or
 * as a string concatenated onto the file open mode.
 *
 * Returns 0 on success
 *        -1 on failure.
 */
int hts_parse_opt_list(htsFormat *fmt, const char *str) {
    while (str && *str) {
        const char *str_start;
        int len;
        char arg[8001];

        while (*str && *str == ',')
            str++;

        for (str_start = str; *str && *str != ','; str++);
        len = str - str_start;

        // Produce a nul terminated copy of the option
        strncpy(arg, str_start, len < 8000 ? len : 8000);
        arg[len < 8000 ? len : 8000] = '\0';

        if (hts_opt_add((hts_opt **)&fmt->specific, arg) != 0)
            return -1;

        if (*str)
            str++;
    }

    return 0;
}

/*
 * Accepts a string file format (sam, bam, cram, vcf, bam) optionally
 * followed by a comma separated list of key=value options and splits
 * these up into the fields of htsFormat struct.
 *
 * format is assumed to be already initialised, either to blank
 * "unknown" values or via previous hts_opt_add calls.
 *
 * Returns 0 on success
 *        -1 on failure.
 */
int hts_parse_format(htsFormat *format, const char *str) {
    char fmt[8];
    const char *cp = scan_keyword(str, ',', fmt, sizeof fmt);

    format->version.minor = 0; // unknown
    format->version.major = 0; // unknown

    if (strcmp(fmt, "sam") == 0) {
        format->category          = sequence_data;
        format->format            = sam;
        format->compression       = no_compression;;
        format->compression_level = 0;
    } else if (strcmp(fmt, "bam") == 0) {
        format->category          = sequence_data;
        format->format            = bam;
        format->compression       = bgzf;
        format->compression_level = -1;
    } else if (strcmp(fmt, "cram") == 0) {
        format->category          = sequence_data;
        format->format            = cram;
        format->compression       = custom;
        format->compression_level = -1;
    } else if (strcmp(fmt, "vcf") == 0) {
        format->category          = variant_data;
        format->format            = vcf;
        format->compression       = no_compression;;
        format->compression_level = 0;
    } else if (strcmp(fmt, "bcf") == 0) {
        format->category          = variant_data;
        format->format            = bcf;
        format->compression       = bgzf;
        format->compression_level = -1;
    } else {
        return -1;
    }

    return hts_parse_opt_list(format, cp);
}


/*
 * Tokenise options as (key(=value)?,)*(key(=value)?)?
 * NB: No provision for ',' appearing in the value!
 * Add backslashing rules?
 *
 * This could be used as part of a general command line option parser or
 * as a string concatenated onto the file open mode.
 *
 * Returns 0 on success
 *        -1 on failure.
 */
static int hts_process_opts(htsFile *fp, const char *opts) {
    htsFormat fmt;

    fmt.specific = NULL;
    if (hts_parse_opt_list(&fmt, opts) != 0)
        return -1;

    if (hts_opt_apply(fp, fmt.specific) != 0) {
        hts_opt_free(fmt.specific);
        return -1;
    }

    hts_opt_free(fmt.specific);

    return 0;
}


htsFile *hts_hopen(struct hFILE *hfile, const char *fn, const char *mode)
{
    htsFile *fp = (htsFile*)calloc(1, sizeof(htsFile));
    char simple_mode[101], *cp, *opts;
    simple_mode[100] = '\0';

    if (fp == NULL) goto error;

    fp->fn = strdup(fn);
    fp->is_be = ed_is_big();

    // Split mode into simple_mode,opts strings
    if ((cp = strchr(mode, ','))) {
        strncpy(simple_mode, mode, cp-mode <= 100 ? cp-mode : 100);
        simple_mode[cp-mode] = '\0';
        opts = cp+1;
    } else {
        strncpy(simple_mode, mode, 100);
        opts = NULL;
    }

    if (strchr(simple_mode, 'r')) {
        if (hts_detect_format(hfile, &fp->format) < 0) goto error;
    }
    else if (strchr(simple_mode, 'w') || strchr(simple_mode, 'a')) {
        htsFormat *fmt = &fp->format;
        fp->is_write = 1;

        if (strchr(simple_mode, 'b')) fmt->format = binary_format;
        else if (strchr(simple_mode, 'c')) fmt->format = cram;
        else fmt->format = text_format;

        if (strchr(simple_mode, 'z')) fmt->compression = bgzf;
        else if (strchr(simple_mode, 'g')) fmt->compression = gzip;
        else if (strchr(simple_mode, 'u')) fmt->compression = no_compression;
        else {
            // No compression mode specified, set to the default for the format
            switch (fmt->format) {
            case binary_format: fmt->compression = bgzf; break;
            case cram: fmt->compression = custom; break;
            case text_format: fmt->compression = no_compression; break;
            default: abort();
            }
        }

        // Fill in category (if determinable; e.g. 'b' could be BAM or BCF)
        fmt->category = format_category(fmt->format);

        fmt->version.major = fmt->version.minor = -1;
        fmt->compression_level = -1;
        fmt->specific = NULL;
    }
    else goto error;

    switch (fp->format.format) {
    case binary_format:
    case bam:
    case bcf:
        fp->fp.bgzf = bgzf_hopen(hfile, simple_mode);
        if (fp->fp.bgzf == NULL) goto error;
        fp->is_bin = 1;
        break;

    case cram:
        fp->fp.cram = cram_dopen(hfile, fn, simple_mode);
        if (fp->fp.cram == NULL) goto error;
        if (!fp->is_write)
            cram_set_option(fp->fp.cram, CRAM_OPT_DECODE_MD, 1);
        fp->is_cram = 1;
        break;

    case text_format:
    case sam:
    case vcf:
        if (!fp->is_write) {
        #if KS_BGZF
            BGZF *gzfp = bgzf_hopen(hfile, simple_mode);
        #else
            // TODO Implement gzip hFILE adaptor
            hclose(hfile); // This won't work, especially for stdin
            gzFile gzfp = strcmp(fn, "-")? gzopen(fn, "rb") : gzdopen(fileno(stdin), "rb");
        #endif
            if (gzfp) fp->fp.voidp = ks_init(gzfp);
            else goto error;
        }
        else if (fp->format.compression != no_compression) {
            fp->fp.bgzf = bgzf_hopen(hfile, simple_mode);
            if (fp->fp.bgzf == NULL) goto error;
        }
        else
            fp->fp.hfile = hfile;
        break;

    default:
        goto error;
    }

    if (opts)
        hts_process_opts(fp, opts);

    return fp;

error:
    if (hts_verbose >= 2)
        fprintf(stderr, "[E::%s] fail to open file '%s'\n", __func__, fn);

    if (fp) {
        free(fp->fn);
        free(fp->fn_aux);
        free(fp);
    }
    return NULL;
}

int hts_close(htsFile *fp)
{
    int ret, save;

    switch (fp->format.format) {
    case binary_format:
    case bam:
    case bcf:
        ret = bgzf_close(fp->fp.bgzf);
        break;

    case cram:
        if (!fp->is_write) {
            switch (cram_eof(fp->fp.cram)) {
            case 2:
                fprintf(stderr, "[W::%s] EOF marker is absent. The input is probably truncated.\n", __func__);
                break;
            case 0:  /* not at EOF, but may not have wanted all seqs */
            default: /* case 1, expected EOF */
                break;
            }
        }
        ret = cram_close(fp->fp.cram);
        break;

    case text_format:
    case sam:
    case vcf:
        if (!fp->is_write) {
        #if KS_BGZF
            BGZF *gzfp = ((kstream_t*)fp->fp.voidp)->f;
            ret = bgzf_close(gzfp);
        #else
            gzFile gzfp = ((kstream_t*)fp->fp.voidp)->f;
            ret = gzclose(gzfp);
        #endif
            ks_destroy((kstream_t*)fp->fp.voidp);
        }
        else if (fp->format.compression != no_compression)
            ret = bgzf_close(fp->fp.bgzf);
        else
            ret = hclose(fp->fp.hfile);
        break;

    default:
        ret = -1;
        break;
    }

    save = errno;
    free(fp->fn);
    free(fp->fn_aux);
    free(fp->line.s);
    free(fp);
    errno = save;
    return ret;
}

const htsFormat *hts_get_format(htsFile *fp)
{
    return fp? &fp->format : NULL;
}

const char *hts_format_file_extension(const htsFormat *format) {
    if (!format)
        return "?";

    switch (format->format) {
    case sam:  return "sam";
    case bam:  return "bam";
    case bai:  return "bai";
    case cram: return "cram";
    case crai: return "crai";
    case vcf:  return "vcf";
    case bcf:  return "bcf";
    case csi:  return "csi";
    case gzi:  return "gzi";
    case tbi:  return "tbi";
    case bed:  return "bed";
    default:   return "?";
    }
}

int hts_set_opt(htsFile *fp, enum hts_fmt_option opt, ...) {
    int r;
    va_list args;

    switch (opt) {
    case HTS_OPT_NTHREADS: {
        va_start(args, opt);
        int nthreads = va_arg(args, int);
        va_end(args); 
        return hts_set_threads(fp, nthreads);
    }

    case HTS_OPT_THREAD_POOL: {
        va_start(args, opt);
        htsThreadPool *p = va_arg(args, htsThreadPool *);
        va_end(args);
        return hts_set_thread_pool(fp, p);
    }

    case HTS_OPT_CACHE_SIZE: {
        va_start(args, opt);
        int cache_size = va_arg(args, int);
        va_end(args);
        hts_set_cache_size(fp, cache_size);
        return 0;
    }

    default:
        break;
    }

    if (fp->format.format != cram)
        return 0;

    va_start(args, opt);
    r = cram_set_voption(fp->fp.cram, opt, args);
    va_end(args);

    return r;
}

BGZF *hts_get_bgzfp(htsFile *fp);

int hts_set_threads(htsFile *fp, int n)
{
    if (fp->format.compression == bgzf) {
<<<<<<< HEAD
#if KS_BGZF        
        // Messy.  Is there any other way of knowing whether voidp or
        // bgzf is the correct pointer to use?
        return bgzf_mt((fp->format.format == sam ||
                        fp->format.format == vcf ||
                        fp->format.format == text_format)
                       ? ((kstream_t *)fp->fp.voidp)->f
                       : fp->fp.bgzf,
                       n, 256/*unused*/);
#else
        if (fp->format.format == sam ||
            fp->format.format == vcf ||
            fp->format.format == text_format)
            return 0;
        return bgzf_mt(fp->fp.bgzf, n, 256/*unused*/);
#endif
=======
        return bgzf_mt(hts_get_bgzfp(fp), n, 256);
>>>>>>> 45027425
    } else if (fp->format.format == cram) {
        return hts_set_opt(fp, CRAM_OPT_NTHREADS, n);
    }
    else return 0;
}

int hts_set_thread_pool(htsFile *fp, htsThreadPool *p) {
    if (fp->format.compression == bgzf) {
#if KS_BGZF        
        return bgzf_thread_pool((fp->format.format == sam ||
                                 fp->format.format == vcf ||
                                 fp->format.format == text_format)
                                ? ((kstream_t *)fp->fp.voidp)->f
                                : fp->fp.bgzf,
                                p->pool, p->qsize);
#else
        if (fp->format.format == sam ||
            fp->format.format == vcf ||
            fp->format.format == text_format)
            return 0;
        return bgzf_thread_pool(fp->fp.bgzf, p->pool, p->qsize);
#endif
    } else if (fp->format.format == cram) {
        return hts_set_opt(fp, CRAM_OPT_THREAD_POOL, p);
    }
    else return 0;
}

void hts_set_cache_size(htsFile *fp, int n)
{
    if (fp->format.compression == bgzf)
        bgzf_set_cache_size(fp->fp.bgzf, n);
}

/*
 * Creates a thread pool.
 *
 * Note this does not create an associated queue.  The thread pool is
 * expected to be allocated up front and shared by multiple
 * algorithms, but the algorithms themselves will be responsible for
 * creating and destroying their queues when utilising the pool.
 *
 * Returns thread  pool on success,
 *         NULL on failure.
 */
t_pool *hts_create_threads(int n) {
    return t_pool_init(n);
}

void hts_destroy_threads(t_pool *p) {
    if (p)
        t_pool_destroy(p, 0);
}

int hts_set_fai_filename(htsFile *fp, const char *fn_aux)
{
    free(fp->fn_aux);
    if (fn_aux) {
        fp->fn_aux = strdup(fn_aux);
        if (fp->fn_aux == NULL) return -1;
    }
    else fp->fn_aux = NULL;

    if (fp->format.format == cram)
        if (cram_set_option(fp->fp.cram, CRAM_OPT_REFERENCE, fp->fn_aux))
            return -1;

    return 0;
}

// For VCF/BCF backward sweeper. Not exposing these functions because their
// future is uncertain. Things will probably have to change with hFILE...
BGZF *hts_get_bgzfp(htsFile *fp)
{
    if ( fp->is_bin )
        return fp->fp.bgzf;
    else
        return ((kstream_t*)fp->fp.voidp)->f;
}
int hts_useek(htsFile *fp, long uoffset, int where)
{
    if ( fp->is_bin )
        return bgzf_useek(fp->fp.bgzf, uoffset, where);
    else
    {
        ks_rewind((kstream_t*)fp->fp.voidp);
        ((kstream_t*)fp->fp.voidp)->seek_pos = uoffset;
        return bgzf_useek(((kstream_t*)fp->fp.voidp)->f, uoffset, where);
    }
}
long hts_utell(htsFile *fp)
{
    if ( fp->is_bin )
        return bgzf_utell(fp->fp.bgzf);
    else
        return ((kstream_t*)fp->fp.voidp)->seek_pos;
}

int hts_getline(htsFile *fp, int delimiter, kstring_t *str)
{
    int ret, dret;
    ret = ks_getuntil((kstream_t*)fp->fp.voidp, delimiter, str, &dret);
    ++fp->lineno;
    return ret;
}

char **hts_readlist(const char *string, int is_file, int *_n)
{
    int m = 0, n = 0, dret;
    char **s = 0;
    if ( is_file )
    {
#if KS_BGZF
        BGZF *fp = bgzf_open(string, "r");
#else
        gzFile fp = gzopen(string, "r");
#endif
        if ( !fp ) return NULL;

        kstream_t *ks;
        kstring_t str;
        str.s = 0; str.l = str.m = 0;
        ks = ks_init(fp);
        while (ks_getuntil(ks, KS_SEP_LINE, &str, &dret) >= 0)
        {
            if (str.l == 0) continue;
            n++;
            hts_expand(char*,n,m,s);
            s[n-1] = strdup(str.s);
        }
        ks_destroy(ks);
#if KS_BGZF
        bgzf_close(fp);
#else
        gzclose(fp);
#endif
        free(str.s);
    }
    else
    {
        const char *q = string, *p = string;
        while ( 1 )
        {
            if (*p == ',' || *p == 0)
            {
                n++;
                hts_expand(char*,n,m,s);
                s[n-1] = (char*)calloc(p - q + 1, 1);
                strncpy(s[n-1], q, p - q);
                q = p + 1;
            }
            if ( !*p ) break;
            p++;
        }
    }
    s = (char**)realloc(s, n * sizeof(char*));
    *_n = n;
    return s;
}

char **hts_readlines(const char *fn, int *_n)
{
    int m = 0, n = 0, dret;
    char **s = 0;
#if KS_BGZF
    BGZF *fp = bgzf_open(fn, "r");
#else
    gzFile fp = gzopen(fn, "r");
#endif
    if ( fp ) { // read from file
        kstream_t *ks;
        kstring_t str;
        str.s = 0; str.l = str.m = 0;
        ks = ks_init(fp);
        while (ks_getuntil(ks, KS_SEP_LINE, &str, &dret) >= 0) {
            if (str.l == 0) continue;
            if (m == n) {
                m = m? m<<1 : 16;
                s = (char**)realloc(s, m * sizeof(char*));
            }
            s[n++] = strdup(str.s);
        }
        ks_destroy(ks);
        #if KS_BGZF
            bgzf_close(fp);
        #else
            gzclose(fp);
        #endif
        s = (char**)realloc(s, n * sizeof(char*));
        free(str.s);
    } else if (*fn == ':') { // read from string
        const char *q, *p;
        for (q = p = fn + 1;; ++p)
            if (*p == ',' || *p == 0) {
                if (m == n) {
                    m = m? m<<1 : 16;
                    s = (char**)realloc(s, m * sizeof(char*));
                }
                s[n] = (char*)calloc(p - q + 1, 1);
                strncpy(s[n++], q, p - q);
                q = p + 1;
                if (*p == 0) break;
            }
    } else return 0;
    s = (char**)realloc(s, n * sizeof(char*));
    *_n = n;
    return s;
}

// DEPRECATED: To be removed in a future HTSlib release
int hts_file_type(const char *fname)
{
    int len = strlen(fname);
    if ( !strcasecmp(".vcf.gz",fname+len-7) ) return FT_VCF_GZ;
    if ( !strcasecmp(".vcf",fname+len-4) ) return FT_VCF;
    if ( !strcasecmp(".bcf",fname+len-4) ) return FT_BCF_GZ;
    if ( !strcmp("-",fname) ) return FT_STDIN;

    hFILE *f = hopen(fname, "r");
    if (f == NULL) return 0;

    htsFormat fmt;
    if (hts_detect_format(f, &fmt) < 0) { hclose_abruptly(f); return 0; }
    if (hclose(f) < 0) return 0;

    switch (fmt.format) {
    case vcf: return (fmt.compression == no_compression)? FT_VCF : FT_VCF_GZ;
    case bcf: return (fmt.compression == no_compression)? FT_BCF : FT_BCF_GZ;
    default:  return 0;
    }
}

int hts_check_EOF(htsFile *fp)
{
    if (fp->format.compression == bgzf)
        return bgzf_check_EOF(hts_get_bgzfp(fp));
    else if (fp->format.format == cram)
        return cram_check_EOF(fp->fp.cram);
    else
        return 3;
}


/****************
 *** Indexing ***
 ****************/

#define HTS_MIN_MARKER_DIST 0x10000

// Finds the special meta bin
//  ((1<<(3 * n_lvls + 3)) - 1) / 7 + 1
#define META_BIN(idx) ((idx)->n_bins + 1)

#define pair64_lt(a,b) ((a).u < (b).u)

KSORT_INIT(_off, hts_pair64_t, pair64_lt)

typedef struct {
    int32_t m, n;
    uint64_t loff;
    hts_pair64_t *list;
} bins_t;

KHASH_MAP_INIT_INT(bin, bins_t)
typedef khash_t(bin) bidx_t;

typedef struct {
    int32_t n, m;
    uint64_t *offset;
} lidx_t;

struct __hts_idx_t {
    int fmt, min_shift, n_lvls, n_bins;
    uint32_t l_meta;
    int32_t n, m;
    uint64_t n_no_coor;
    bidx_t **bidx;
    lidx_t *lidx;
    uint8_t *meta;
    struct {
        uint32_t last_bin, save_bin;
        int last_coor, last_tid, save_tid, finished;
        uint64_t last_off, save_off;
        uint64_t off_beg, off_end;
        uint64_t n_mapped, n_unmapped;
    } z; // keep internal states
};

static inline void insert_to_b(bidx_t *b, int bin, uint64_t beg, uint64_t end)
{
    khint_t k;
    bins_t *l;
    int absent;
    k = kh_put(bin, b, bin, &absent);
    l = &kh_value(b, k);
    if (absent) {
        l->m = 1; l->n = 0;
        l->list = (hts_pair64_t*)calloc(l->m, sizeof(hts_pair64_t));
    }
    if (l->n == l->m) {
        l->m <<= 1;
        l->list = (hts_pair64_t*)realloc(l->list, l->m * sizeof(hts_pair64_t));
    }
    l->list[l->n].u = beg;
    l->list[l->n++].v = end;
}

static inline void insert_to_l(lidx_t *l, int64_t _beg, int64_t _end, uint64_t offset, int min_shift)
{
    int i, beg, end;
    beg = _beg >> min_shift;
    end = (_end - 1) >> min_shift;
    if (l->m < end + 1) {
        int old_m = l->m;
        l->m = end + 1;
        kroundup32(l->m);
        l->offset = (uint64_t*)realloc(l->offset, l->m * sizeof(uint64_t));
        memset(l->offset + old_m, 0xff, 8 * (l->m - old_m)); // fill l->offset with (uint64_t)-1
    }
    if (beg == end) { // to save a loop in this case
        if (l->offset[beg] == (uint64_t)-1) l->offset[beg] = offset;
    } else {
        for (i = beg; i <= end; ++i)
            if (l->offset[i] == (uint64_t)-1) l->offset[i] = offset;
    }
    if (l->n < end + 1) l->n = end + 1;
}

hts_idx_t *hts_idx_init(int n, int fmt, uint64_t offset0, int min_shift, int n_lvls)
{
    hts_idx_t *idx;
    idx = (hts_idx_t*)calloc(1, sizeof(hts_idx_t));
    if (idx == NULL) return NULL;
    idx->fmt = fmt;
    idx->min_shift = min_shift;
    idx->n_lvls = n_lvls;
    idx->n_bins = ((1<<(3 * n_lvls + 3)) - 1) / 7;
    idx->z.save_bin = idx->z.save_tid = idx->z.last_tid = idx->z.last_bin = 0xffffffffu;
    idx->z.save_off = idx->z.last_off = idx->z.off_beg = idx->z.off_end = offset0;
    idx->z.last_coor = 0xffffffffu;
    if (n) {
        idx->n = idx->m = n;
        idx->bidx = (bidx_t**)calloc(n, sizeof(bidx_t*));
        if (idx->bidx == NULL) { free(idx); return NULL; }
        idx->lidx = (lidx_t*) calloc(n, sizeof(lidx_t));
        if (idx->lidx == NULL) { free(idx->bidx); free(idx); return NULL; }
    }
    return idx;
}

static void update_loff(hts_idx_t *idx, int i, int free_lidx)
{
    bidx_t *bidx = idx->bidx[i];
    lidx_t *lidx = &idx->lidx[i];
    khint_t k;
    int l;
    uint64_t offset0 = 0;
    if (bidx) {
        k = kh_get(bin, bidx, META_BIN(idx));
        if (k != kh_end(bidx))
            offset0 = kh_val(bidx, k).list[0].u;
        for (l = 0; l < lidx->n && lidx->offset[l] == (uint64_t)-1; ++l)
            lidx->offset[l] = offset0;
    } else l = 1;
    for (; l < lidx->n; ++l) // fill missing values
        if (lidx->offset[l] == (uint64_t)-1)
            lidx->offset[l] = lidx->offset[l-1];
    if (bidx == 0) return;
    for (k = kh_begin(bidx); k != kh_end(bidx); ++k) // set loff
        if (kh_exist(bidx, k))
        {
            if ( kh_key(bidx, k) < idx->n_bins )
            {
                int bot_bin = hts_bin_bot(kh_key(bidx, k), idx->n_lvls);
                // disable linear index if bot_bin out of bounds
                kh_val(bidx, k).loff = bot_bin < lidx->n ? lidx->offset[bot_bin] : 0;
            }
            else
                kh_val(bidx, k).loff = 0;
        }
    if (free_lidx) {
        free(lidx->offset);
        lidx->m = lidx->n = 0;
        lidx->offset = 0;
    }
}

static void compress_binning(hts_idx_t *idx, int i)
{
    bidx_t *bidx = idx->bidx[i];
    khint_t k;
    int l, m;
    if (bidx == 0) return;
    // merge a bin to its parent if the bin is too small
    for (l = idx->n_lvls; l > 0; --l) {
        unsigned start = hts_bin_first(l);
        for (k = kh_begin(bidx); k != kh_end(bidx); ++k) {
            bins_t *p, *q;
            if (!kh_exist(bidx, k) || kh_key(bidx, k) >= idx->n_bins || kh_key(bidx, k) < start) continue;
            p = &kh_value(bidx, k);
            if (l < idx->n_lvls && p->n > 1) ks_introsort(_off, p->n, p->list);
            if ((p->list[p->n - 1].v>>16) - (p->list[0].u>>16) < HTS_MIN_MARKER_DIST) {
                khint_t kp;
                kp = kh_get(bin, bidx, hts_bin_parent(kh_key(bidx, k)));
                if (kp == kh_end(bidx)) continue;
                q = &kh_val(bidx, kp);
                if (q->n + p->n > q->m) {
                    q->m = q->n + p->n;
                    kroundup32(q->m);
                    q->list = (hts_pair64_t*)realloc(q->list, q->m * sizeof(hts_pair64_t));
                }
                memcpy(q->list + q->n, p->list, p->n * sizeof(hts_pair64_t));
                q->n += p->n;
                free(p->list);
                kh_del(bin, bidx, k);
            }
        }
    }
    k = kh_get(bin, bidx, 0);
    if (k != kh_end(bidx)) ks_introsort(_off, kh_val(bidx, k).n, kh_val(bidx, k).list);
    // merge adjacent chunks that start from the same BGZF block
    for (k = kh_begin(bidx); k != kh_end(bidx); ++k) {
        bins_t *p;
        if (!kh_exist(bidx, k) || kh_key(bidx, k) >= idx->n_bins) continue;
        p = &kh_value(bidx, k);
        for (l = 1, m = 0; l < p->n; ++l) {
            if (p->list[m].v>>16 >= p->list[l].u>>16) {
                if (p->list[m].v < p->list[l].v) p->list[m].v = p->list[l].v;
            } else p->list[++m] = p->list[l];
        }
        p->n = m + 1;
    }
}

void hts_idx_finish(hts_idx_t *idx, uint64_t final_offset)
{
    int i;
    if (idx == NULL || idx->z.finished) return; // do not run this function on an empty index or multiple times
    if (idx->z.save_tid >= 0) {
        insert_to_b(idx->bidx[idx->z.save_tid], idx->z.save_bin, idx->z.save_off, final_offset);
        insert_to_b(idx->bidx[idx->z.save_tid], META_BIN(idx), idx->z.off_beg, final_offset);
        insert_to_b(idx->bidx[idx->z.save_tid], META_BIN(idx), idx->z.n_mapped, idx->z.n_unmapped);
    }
    for (i = 0; i < idx->n; ++i) {
        update_loff(idx, i, (idx->fmt == HTS_FMT_CSI));
        compress_binning(idx, i);
    }
    idx->z.finished = 1;
}

int hts_idx_push(hts_idx_t *idx, int tid, int beg, int end, uint64_t offset, int is_mapped)
{
    int bin;
    if (tid<0) beg = -1, end = 0;
    if (tid >= idx->m) { // enlarge the index
        int32_t oldm = idx->m;
        idx->m = idx->m? idx->m<<1 : 2;
        idx->bidx = (bidx_t**)realloc(idx->bidx, idx->m * sizeof(bidx_t*));
        idx->lidx = (lidx_t*) realloc(idx->lidx, idx->m * sizeof(lidx_t));
        memset(&idx->bidx[oldm], 0, (idx->m - oldm) * sizeof(bidx_t*));
        memset(&idx->lidx[oldm], 0, (idx->m - oldm) * sizeof(lidx_t));
    }
    if (idx->n < tid + 1) idx->n = tid + 1;
    if (idx->z.finished) return 0;
    if (idx->z.last_tid != tid || (idx->z.last_tid >= 0 && tid < 0)) { // change of chromosome
        if ( tid>=0 && idx->n_no_coor )
        {
            if (hts_verbose >= 1) fprintf(stderr,"[E::%s] NO_COOR reads not in a single block at the end %d %d\n", __func__, tid,idx->z.last_tid);
            return -1;
        }
        if (tid>=0 && idx->bidx[tid] != 0)
        {
            if (hts_verbose >= 1) fprintf(stderr, "[E::%s] chromosome blocks not continuous\n", __func__);
            return -1;
        }
        idx->z.last_tid = tid;
        idx->z.last_bin = 0xffffffffu;
    } else if (tid >= 0 && idx->z.last_coor > beg) { // test if positions are out of order
        if (hts_verbose >= 1) fprintf(stderr, "[E::%s] unsorted positions on sequence #%d: %d followed by %d\n", __func__, tid+1, idx->z.last_coor+1, beg+1);
        return -1;
    }
    if ( tid>=0 )
    {
        if (idx->bidx[tid] == 0) idx->bidx[tid] = kh_init(bin);
        if ( is_mapped)
            insert_to_l(&idx->lidx[tid], beg, end, idx->z.last_off, idx->min_shift); // last_off points to the start of the current record
    }
    else idx->n_no_coor++;
    bin = hts_reg2bin(beg, end, idx->min_shift, idx->n_lvls);
    if ((int)idx->z.last_bin != bin) { // then possibly write the binning index
        if (idx->z.save_bin != 0xffffffffu) // save_bin==0xffffffffu only happens to the first record
            insert_to_b(idx->bidx[idx->z.save_tid], idx->z.save_bin, idx->z.save_off, idx->z.last_off);
        if (idx->z.last_bin == 0xffffffffu && idx->z.save_bin != 0xffffffffu) { // change of chr; keep meta information
            idx->z.off_end = idx->z.last_off;
            insert_to_b(idx->bidx[idx->z.save_tid], META_BIN(idx), idx->z.off_beg, idx->z.off_end);
            insert_to_b(idx->bidx[idx->z.save_tid], META_BIN(idx), idx->z.n_mapped, idx->z.n_unmapped);
            idx->z.n_mapped = idx->z.n_unmapped = 0;
            idx->z.off_beg = idx->z.off_end;
        }
        idx->z.save_off = idx->z.last_off;
        idx->z.save_bin = idx->z.last_bin = bin;
        idx->z.save_tid = tid;
    }
    if (is_mapped) ++idx->z.n_mapped;
    else ++idx->z.n_unmapped;
    idx->z.last_off = offset;
    idx->z.last_coor = beg;
    return 0;
}

void hts_idx_destroy(hts_idx_t *idx)
{
    khint_t k;
    int i;
    if (idx == 0) return;

    // For HTS_FMT_CRAI, idx actually points to a different type -- see sam.c
    if (idx->fmt == HTS_FMT_CRAI) {
        hts_cram_idx_t *cidx = (hts_cram_idx_t *) idx;
        cram_index_free(cidx->cram);
        free(cidx);
        return;
    }

    for (i = 0; i < idx->m; ++i) {
        bidx_t *bidx = idx->bidx[i];
        free(idx->lidx[i].offset);
        if (bidx == 0) continue;
        for (k = kh_begin(bidx); k != kh_end(bidx); ++k)
            if (kh_exist(bidx, k))
                free(kh_value(bidx, k).list);
        kh_destroy(bin, bidx);
    }
    free(idx->bidx); free(idx->lidx); free(idx->meta);
    free(idx);
}

// The optimizer eliminates these ed_is_big() calls; still it would be good to
// TODO Determine endianness at configure- or compile-time

static inline ssize_t HTS_RESULT_USED idx_write_int32(BGZF *fp, int32_t x)
{
    if (ed_is_big()) x = ed_swap_4(x);
    return bgzf_write(fp, &x, sizeof x);
}

static inline ssize_t HTS_RESULT_USED idx_write_uint32(BGZF *fp, uint32_t x)
{
    if (ed_is_big()) x = ed_swap_4(x);
    return bgzf_write(fp, &x, sizeof x);
}

static inline ssize_t HTS_RESULT_USED idx_write_uint64(BGZF *fp, uint64_t x)
{
    if (ed_is_big()) x = ed_swap_8(x);
    return bgzf_write(fp, &x, sizeof x);
}

static inline void swap_bins(bins_t *p)
{
    int i;
    for (i = 0; i < p->n; ++i) {
        ed_swap_8p(&p->list[i].u);
        ed_swap_8p(&p->list[i].v);
    }
}

static int hts_idx_save_core(const hts_idx_t *idx, BGZF *fp, int fmt)
{
    int32_t i, j;

    #define check(ret) if ((ret) < 0) return -1

    check(idx_write_int32(fp, idx->n));
    if (fmt == HTS_FMT_TBI && idx->l_meta)
        check(bgzf_write(fp, idx->meta, idx->l_meta));

    for (i = 0; i < idx->n; ++i) {
        khint_t k;
        bidx_t *bidx = idx->bidx[i];
        lidx_t *lidx = &idx->lidx[i];
        // write binning index
        check(idx_write_int32(fp, bidx? kh_size(bidx) : 0));
        if (bidx)
            for (k = kh_begin(bidx); k != kh_end(bidx); ++k)
                if (kh_exist(bidx, k)) {
                    bins_t *p = &kh_value(bidx, k);
                    check(idx_write_uint32(fp, kh_key(bidx, k)));
                    if (fmt == HTS_FMT_CSI) check(idx_write_uint64(fp, p->loff));
                    //int j;for(j=0;j<p->n;++j)fprintf(stderr,"%d,%llx,%d,%llx:%llx\n",kh_key(bidx,k),kh_val(bidx, k).loff,j,p->list[j].u,p->list[j].v);
                    check(idx_write_int32(fp, p->n));
                    for (j = 0; j < p->n; ++j) {
                        check(idx_write_uint64(fp, p->list[j].u));
                        check(idx_write_uint64(fp, p->list[j].v));
                    }
                }

        // write linear index
        if (fmt != HTS_FMT_CSI) {
            check(idx_write_int32(fp, lidx->n));
            for (j = 0; j < lidx->n; ++j)
                check(idx_write_uint64(fp, lidx->offset[j]));
        }
    }

    check(idx_write_uint64(fp, idx->n_no_coor));
    return 0;
    #undef check
}

int hts_idx_save(const hts_idx_t *idx, const char *fn, int fmt)
{
    int ret, save;
    char *fnidx = (char*)calloc(1, strlen(fn) + 5);
    if (fnidx == NULL) return -1;

    strcpy(fnidx, fn);
    switch (fmt) {
    case HTS_FMT_BAI: strcat(fnidx, ".bai"); break;
    case HTS_FMT_CSI: strcat(fnidx, ".csi"); break;
    case HTS_FMT_TBI: strcat(fnidx, ".tbi"); break;
    default: abort();
    }

    ret = hts_idx_save_as(idx, fn, fnidx, fmt);
    save = errno;
    free(fnidx);
    errno = save;
    return ret;
}

int hts_idx_save_as(const hts_idx_t *idx, const char *fn, const char *fnidx, int fmt)
{
    BGZF *fp;

    #define check(ret) if ((ret) < 0) goto fail

    if (fnidx == NULL) return hts_idx_save(idx, fn, fmt);

    fp = bgzf_open(fnidx, (fmt == HTS_FMT_BAI)? "wu" : "w");
    if (fp == NULL) return -1;

    if (fmt == HTS_FMT_CSI) {
        check(bgzf_write(fp, "CSI\1", 4));
        check(idx_write_int32(fp, idx->min_shift));
        check(idx_write_int32(fp, idx->n_lvls));
        check(idx_write_uint32(fp, idx->l_meta));
        if (idx->l_meta) check(bgzf_write(fp, idx->meta, idx->l_meta));
    } else if (fmt == HTS_FMT_TBI) {
        check(bgzf_write(fp, "TBI\1", 4));
    } else if (fmt == HTS_FMT_BAI) {
        check(bgzf_write(fp, "BAI\1", 4));
    } else abort();

    check(hts_idx_save_core(idx, fp, fmt));

    return bgzf_close(fp);
    #undef check

fail:
    bgzf_close(fp);
    return -1;
}

static int hts_idx_load_core(hts_idx_t *idx, BGZF *fp, int fmt)
{
    int32_t i, n, is_be;
    is_be = ed_is_big();
    if (idx == NULL) return -4;
    for (i = 0; i < idx->n; ++i) {
        bidx_t *h;
        lidx_t *l = &idx->lidx[i];
        uint32_t key;
        int j, absent;
        bins_t *p;
        h = idx->bidx[i] = kh_init(bin);
        if (bgzf_read(fp, &n, 4) != 4) return -1;
        if (is_be) ed_swap_4p(&n);
        for (j = 0; j < n; ++j) {
            khint_t k;
            if (bgzf_read(fp, &key, 4) != 4) return -1;
            if (is_be) ed_swap_4p(&key);
            k = kh_put(bin, h, key, &absent);
            if (absent <= 0) return -3; // Duplicate bin number
            p = &kh_val(h, k);
            if (fmt == HTS_FMT_CSI) {
                if (bgzf_read(fp, &p->loff, 8) != 8) return -1;
                if (is_be) ed_swap_8p(&p->loff);
            } else p->loff = 0;
            if (bgzf_read(fp, &p->n, 4) != 4) return -1;
            if (is_be) ed_swap_4p(&p->n);
            p->m = p->n;
            p->list = (hts_pair64_t*)malloc(p->m * sizeof(hts_pair64_t));
            if (p->list == NULL) return -2;
            if (bgzf_read(fp, p->list, p->n<<4) != p->n<<4) return -1;
            if (is_be) swap_bins(p);
        }
        if (fmt != HTS_FMT_CSI) { // load linear index
            int j;
            if (bgzf_read(fp, &l->n, 4) != 4) return -1;
            if (is_be) ed_swap_4p(&l->n);
            l->m = l->n;
            l->offset = (uint64_t*)malloc(l->n * sizeof(uint64_t));
            if (l->offset == NULL) return -2;
            if (bgzf_read(fp, l->offset, l->n << 3) != l->n << 3) return -1;
            if (is_be) for (j = 0; j < l->n; ++j) ed_swap_8p(&l->offset[j]);
            for (j = 1; j < l->n; ++j) // fill missing values; may happen given older samtools and tabix
                if (l->offset[j] == 0) l->offset[j] = l->offset[j-1];
            update_loff(idx, i, 1);
        }
    }
    if (bgzf_read(fp, &idx->n_no_coor, 8) != 8) idx->n_no_coor = 0;
    if (is_be) ed_swap_8p(&idx->n_no_coor);
    return 0;
}

static hts_idx_t *hts_idx_load_local(const char *fn)
{
    uint8_t magic[4];
    int i, is_be;
    hts_idx_t *idx = NULL;
    uint8_t *meta = NULL;
    BGZF *fp = bgzf_open(fn, "r");
    if (fp == NULL) return NULL;
    is_be = ed_is_big();
    if (bgzf_read(fp, magic, 4) != 4) goto fail;

    if (memcmp(magic, "CSI\1", 4) == 0) {
        uint32_t x[3], n;
        if (bgzf_read(fp, x, 12) != 12) goto fail;
        if (is_be) for (i = 0; i < 3; ++i) ed_swap_4p(&x[i]);
        if (x[2]) {
            if ((meta = (uint8_t*)malloc(x[2])) == NULL) goto fail;
            if (bgzf_read(fp, meta, x[2]) != x[2]) goto fail;
        }
        if (bgzf_read(fp, &n, 4) != 4) goto fail;
        if (is_be) ed_swap_4p(&n);
        if ((idx = hts_idx_init(n, HTS_FMT_CSI, 0, x[0], x[1])) == NULL) goto fail;
        idx->l_meta = x[2];
        idx->meta = meta;
        meta = NULL;
        if (hts_idx_load_core(idx, fp, HTS_FMT_CSI) < 0) goto fail;
    }
    else if (memcmp(magic, "TBI\1", 4) == 0) {
        uint32_t x[8];
        if (bgzf_read(fp, x, 32) != 32) goto fail;
        if (is_be) for (i = 0; i < 8; ++i) ed_swap_4p(&x[i]);
        if ((idx = hts_idx_init(x[0], HTS_FMT_TBI, 0, 14, 5)) == NULL) goto fail;
        idx->l_meta = 28 + x[7];
        if ((idx->meta = (uint8_t*)malloc(idx->l_meta)) == NULL) goto fail;
        memcpy(idx->meta, &x[1], 28);
        if (bgzf_read(fp, idx->meta + 28, x[7]) != x[7]) goto fail;
        if (hts_idx_load_core(idx, fp, HTS_FMT_TBI) < 0) goto fail;
    }
    else if (memcmp(magic, "BAI\1", 4) == 0) {
        uint32_t n;
        if (bgzf_read(fp, &n, 4) != 4) goto fail;
        if (is_be) ed_swap_4p(&n);
        idx = hts_idx_init(n, HTS_FMT_BAI, 0, 14, 5);
        if (hts_idx_load_core(idx, fp, HTS_FMT_BAI) < 0) goto fail;
    }
    else { errno = EINVAL; goto fail; }

    bgzf_close(fp);
    return idx;

fail:
    bgzf_close(fp);
    hts_idx_destroy(idx);
    free(meta);
    return NULL;
}

void hts_idx_set_meta(hts_idx_t *idx, int l_meta, uint8_t *meta, int is_copy)
{
    if (idx->meta) free(idx->meta);
    idx->l_meta = l_meta;
    if (is_copy) {
        idx->meta = (uint8_t*)malloc(l_meta);
        memcpy(idx->meta, meta, l_meta);
    } else idx->meta = meta;
}

uint8_t *hts_idx_get_meta(hts_idx_t *idx, int *l_meta)
{
    *l_meta = idx->l_meta;
    return idx->meta;
}

const char **hts_idx_seqnames(const hts_idx_t *idx, int *n, hts_id2name_f getid, void *hdr)
{
    if ( !idx->n )
    {
        *n = 0;
        return NULL;
    }

    int tid = 0, i;
    const char **names = (const char**) calloc(idx->n,sizeof(const char*));
    for (i=0; i<idx->n; i++)
    {
        bidx_t *bidx = idx->bidx[i];
        if ( !bidx ) continue;
        names[tid++] = getid(hdr,i);
    }
    *n = tid;
    return names;
}

int hts_idx_get_stat(const hts_idx_t* idx, int tid, uint64_t* mapped, uint64_t* unmapped)
{
    if ( idx->fmt == HTS_FMT_CRAI ) {
        *mapped = 0; *unmapped = 0;
        return -1;
    }

    bidx_t *h = idx->bidx[tid];
    khint_t k = kh_get(bin, h, META_BIN(idx));
    if (k != kh_end(h)) {
        *mapped = kh_val(h, k).list[1].u;
        *unmapped = kh_val(h, k).list[1].v;
        return 0;
    } else {
        *mapped = 0; *unmapped = 0;
        return -1;
    }
}

uint64_t hts_idx_get_n_no_coor(const hts_idx_t* idx)
{
    return idx->n_no_coor;
}

/****************
 *** Iterator ***
 ****************/

static inline int reg2bins(int64_t beg, int64_t end, hts_itr_t *itr, int min_shift, int n_lvls)
{
    int l, t, s = min_shift + (n_lvls<<1) + n_lvls;
    if (beg >= end) return 0;
    if (end >= 1LL<<s) end = 1LL<<s;
    for (--end, l = 0, t = 0; l <= n_lvls; s -= 3, t += 1<<((l<<1)+l), ++l) {
        int b, e, n, i;
        b = t + (beg>>s); e = t + (end>>s); n = e - b + 1;
        if (itr->bins.n + n > itr->bins.m) {
            itr->bins.m = itr->bins.n + n;
            kroundup32(itr->bins.m);
            itr->bins.a = (int*)realloc(itr->bins.a, sizeof(int) * itr->bins.m);
        }
        for (i = b; i <= e; ++i) itr->bins.a[itr->bins.n++] = i;
    }
    return itr->bins.n;
}

hts_itr_t *hts_itr_query(const hts_idx_t *idx, int tid, int beg, int end, hts_readrec_func *readrec)
{
    int i, n_off, l, bin;
    hts_pair64_t *off;
    khint_t k;
    bidx_t *bidx;
    uint64_t min_off;
    hts_itr_t *iter = 0;
    if (tid < 0) {
        int finished0 = 0;
        uint64_t off0 = (uint64_t)-1;
        khint_t k;
        switch (tid) {
        case HTS_IDX_START:
            // Find the smallest offset, note that sequence ids may not be ordered sequentially
            for (i=0; i<idx->n; i++)
            {
                bidx = idx->bidx[i];
                k = kh_get(bin, bidx, META_BIN(idx));
                if (k == kh_end(bidx)) continue;
                if ( off0 > kh_val(bidx, k).list[0].u ) off0 = kh_val(bidx, k).list[0].u;
            }
            if ( off0==(uint64_t)-1 && idx->n_no_coor ) off0 = 0; // only no-coor reads in this bam
            break;

        case HTS_IDX_NOCOOR:
            /* No-coor reads sort after all of the mapped reads.  The position
               is not stored in the index itself, so need to find the end
               offset for the last mapped read.  A loop is needed here in
               case references at the end of the file have no mapped reads,
               or sequence ids are not ordered sequentially.
               See issue samtools#568 and commits b2aab8, 60c22d and cc207d. */
            for (i = 0; i < idx->n; i++) {
                bidx = idx->bidx[i];
                k = kh_get(bin, bidx, META_BIN(idx));
                if (k != kh_end(bidx)) {
                    if (off0==(uint64_t)-1 || off0 < kh_val(bidx, k).list[0].v) {
                        off0 = kh_val(bidx, k).list[0].v;
                    }
                }
            }
            if ( off0==(uint64_t)-1 && idx->n_no_coor ) off0 = 0; // only no-coor reads in this bam
            break;

        case HTS_IDX_REST:
            off0 = 0;
            break;

        case HTS_IDX_NONE:
            finished0 = 1;
            off0 = 0;
            break;

        default:
            return 0;
        }
        if (off0 != (uint64_t)-1) {
            iter = (hts_itr_t*)calloc(1, sizeof(hts_itr_t));
            iter->read_rest = 1;
            iter->finished = finished0;
            iter->curr_off = off0;
            iter->readrec = readrec;
            return iter;
        } else return 0;
    }

    if (beg < 0) beg = 0;
    if (end < beg) return 0;
    if (tid >= idx->n || (bidx = idx->bidx[tid]) == NULL) return 0;

    iter = (hts_itr_t*)calloc(1, sizeof(hts_itr_t));
    iter->tid = tid, iter->beg = beg, iter->end = end; iter->i = -1;
    iter->readrec = readrec;

    // compute min_off
    bin = hts_bin_first(idx->n_lvls) + (beg>>idx->min_shift);
    do {
        int first;
        k = kh_get(bin, bidx, bin);
        if (k != kh_end(bidx)) break;
        first = (hts_bin_parent(bin)<<3) + 1;
        if (bin > first) --bin;
        else bin = hts_bin_parent(bin);
    } while (bin);
    if (bin == 0) k = kh_get(bin, bidx, bin);
    min_off = k != kh_end(bidx)? kh_val(bidx, k).loff : 0;
    // retrieve bins
    reg2bins(beg, end, iter, idx->min_shift, idx->n_lvls);
    for (i = n_off = 0; i < iter->bins.n; ++i)
        if ((k = kh_get(bin, bidx, iter->bins.a[i])) != kh_end(bidx))
            n_off += kh_value(bidx, k).n;
    if (n_off == 0) return iter;
    off = (hts_pair64_t*)calloc(n_off, sizeof(hts_pair64_t));
    for (i = n_off = 0; i < iter->bins.n; ++i) {
        if ((k = kh_get(bin, bidx, iter->bins.a[i])) != kh_end(bidx)) {
            int j;
            bins_t *p = &kh_value(bidx, k);
            for (j = 0; j < p->n; ++j)
                if (p->list[j].v > min_off) off[n_off++] = p->list[j];
        }
    }
    if (n_off == 0) {
        free(off); return iter;
    }
    ks_introsort(_off, n_off, off);
    // resolve completely contained adjacent blocks
    for (i = 1, l = 0; i < n_off; ++i)
        if (off[l].v < off[i].v) off[++l] = off[i];
    n_off = l + 1;
    // resolve overlaps between adjacent blocks; this may happen due to the merge in indexing
    for (i = 1; i < n_off; ++i)
        if (off[i-1].v >= off[i].u) off[i-1].v = off[i].u;
    // merge adjacent blocks
    for (i = 1, l = 0; i < n_off; ++i) {
        if (off[l].v>>16 == off[i].u>>16) off[l].v = off[i].v;
        else off[++l] = off[i];
    }
    n_off = l + 1;
    iter->n_off = n_off; iter->off = off;
    return iter;
}

void hts_itr_destroy(hts_itr_t *iter)
{
    if (iter) { free(iter->off); free(iter->bins.a); free(iter); }
}

static inline long long push_digit(long long i, char c)
{
    // ensure subtraction occurs first, avoiding overflow for >= MAX-48 or so
    int digit = c - '0';
    return 10 * i + digit;
}

long long hts_parse_decimal(const char *str, char **strend, int flags)
{
    long long n = 0;
    int decimals = 0, e = 0, lost = 0;
    char sign = '+', esign = '+';
    const char *s;

    while (isspace_c(*str)) str++;
    s = str;

    if (*s == '+' || *s == '-') sign = *s++;
    while (*s)
        if (isdigit_c(*s)) n = push_digit(n, *s++);
        else if (*s == ',' && (flags & HTS_PARSE_THOUSANDS_SEP)) s++;
        else break;

    if (*s == '.') {
        s++;
        while (isdigit_c(*s)) decimals++, n = push_digit(n, *s++);
    }

    if (*s == 'E' || *s == 'e') {
        s++;
        if (*s == '+' || *s == '-') esign = *s++;
        while (isdigit_c(*s)) e = push_digit(e, *s++);
        if (esign == '-') e = -e;
    }

    e -= decimals;
    while (e > 0) n *= 10, e--;
    while (e < 0) lost += n % 10, n /= 10, e++;

    if (lost > 0 && hts_verbose >= 3)
        fprintf(stderr, "[W::%s] discarding fractional part of %.*s\n",
                __func__, (int)(s - str), str);

    if (strend) *strend = (char *) s;
    else if (*s && hts_verbose >= 2)
        fprintf(stderr, "[W::%s] ignoring unknown characters after %.*s[%s]\n",
                __func__, (int)(s - str), str, s);

    return (sign == '+')? n : -n;
}

const char *hts_parse_reg(const char *s, int *beg, int *end)
{
    char *hyphen;
    const char *colon = strrchr(s, ':');
    if (colon == NULL) {
        *beg = 0; *end = INT_MAX;
        return s + strlen(s);
    }

    *beg = hts_parse_decimal(colon+1, &hyphen, HTS_PARSE_THOUSANDS_SEP) - 1;
    if (*beg < 0) *beg = 0;

    if (*hyphen == '\0') *end = INT_MAX;
    else if (*hyphen == '-') *end = hts_parse_decimal(hyphen+1, NULL, HTS_PARSE_THOUSANDS_SEP);
    else return NULL;

    if (*beg >= *end) return NULL;
    return colon;
}

hts_itr_t *hts_itr_querys(const hts_idx_t *idx, const char *reg, hts_name2id_f getid, void *hdr, hts_itr_query_func *itr_query, hts_readrec_func *readrec)
{
    int tid, beg, end;
    const char *q;

    if (strcmp(reg, ".") == 0)
        return itr_query(idx, HTS_IDX_START, 0, 0, readrec);
    else if (strcmp(reg, "*") == 0)
        return itr_query(idx, HTS_IDX_NOCOOR, 0, 0, readrec);

    q = hts_parse_reg(reg, &beg, &end);
    if (q) {
        char *tmp = (char*)alloca(q - reg + 1);
        strncpy(tmp, reg, q - reg);
        tmp[q - reg] = 0;
        tid = getid(hdr, tmp);
    }
    else {
        // not parsable as a region, but possibly a sequence named "foo:a"
        tid = getid(hdr, reg);
        beg = 0; end = INT_MAX;
    }

    if (tid < 0) return NULL;
    return itr_query(idx, tid, beg, end, readrec);
}

int hts_itr_next(BGZF *fp, hts_itr_t *iter, void *r, void *data)
{
    int ret, tid, beg, end;
    if (iter == NULL || iter->finished) return -1;
    if (iter->read_rest) {
        if (iter->curr_off) { // seek to the start
            if (bgzf_seek(fp, iter->curr_off, SEEK_SET) < 0) return -1;
            iter->curr_off = 0; // only seek once
        }
        ret = iter->readrec(fp, data, r, &tid, &beg, &end);
        if (ret < 0) iter->finished = 1;
        iter->curr_tid = tid;
        iter->curr_beg = beg;
        iter->curr_end = end;
        return ret;
    }
    if (iter->off == 0) return -1;
    for (;;) {
        if (iter->curr_off == 0 || iter->curr_off >= iter->off[iter->i].v) { // then jump to the next chunk
            if (iter->i == iter->n_off - 1) { ret = -1; break; } // no more chunks
            if (iter->i < 0 || iter->off[iter->i].v != iter->off[iter->i+1].u) { // not adjacent chunks; then seek
                if (bgzf_seek(fp, iter->off[iter->i+1].u, SEEK_SET) < 0) return -1;
                iter->curr_off = bgzf_tell(fp);
            }
            ++iter->i;
        }
        if ((ret = iter->readrec(fp, data, r, &tid, &beg, &end)) >= 0) {
            iter->curr_off = bgzf_tell(fp);
            if (tid != iter->tid || beg >= iter->end) { // no need to proceed
                ret = -1; break;
            } else if (end > iter->beg && iter->end > beg) {
                iter->curr_tid = tid;
                iter->curr_beg = beg;
                iter->curr_end = end;
                return ret;
            }
        } else break; // end of file or error
    }
    iter->finished = 1;
    return ret;
}

/**********************
 *** Retrieve index ***
 **********************/

static char *test_and_fetch(const char *fn)
{
    if (hisremote(fn)) {
        const int buf_size = 1 * 1024 * 1024;
        hFILE *fp_remote;
        FILE *fp;
        uint8_t *buf;
        int l;
        const char *p;
        for (p = fn + strlen(fn) - 1; p >= fn; --p)
            if (*p == '/') break;
        ++p; // p now points to the local file name
        // Attempt to open local file first
        if ((fp = fopen((char*)p, "rb")) != 0)
        {
            fclose(fp);
            return (char*)p;
        }
        // Attempt to open remote file. Stay quiet on failure, it is OK to fail when trying first .csi then .tbi index.
        if ((fp_remote = hopen(fn, "r")) == 0) return 0;
        if ((fp = fopen(p, "w")) == 0) {
            if (hts_verbose >= 1) fprintf(stderr, "[E::%s] fail to create file '%s' in the working directory\n", __func__, p);
            hclose_abruptly(fp_remote);
            return 0;
        }
        if (hts_verbose >= 3) fprintf(stderr, "[M::%s] downloading file '%s' to local directory\n", __func__, fn);
        buf = (uint8_t*)calloc(buf_size, 1);
        while ((l = hread(fp_remote, buf, buf_size)) > 0) fwrite(buf, 1, l, fp);
        free(buf);
        fclose(fp);
        if (hclose(fp_remote) != 0) fprintf(stderr, "[E::%s] fail to close remote file '%s'\n", __func__, fn);
        return (char*)p;
    } else {
        hFILE *fp;
        if ((fp = hopen(fn, "r")) == 0) return 0;
        hclose_abruptly(fp);
        return (char*)fn;
    }
}

char *hts_idx_getfn(const char *fn, const char *ext)
{
    int i, l_fn, l_ext;
    char *fnidx, *ret;
    l_fn = strlen(fn); l_ext = strlen(ext);
    fnidx = (char*)calloc(l_fn + l_ext + 1, 1);
    strcpy(fnidx, fn); strcpy(fnidx + l_fn, ext);
    if ((ret = test_and_fetch(fnidx)) == 0) {
        for (i = l_fn - 1; i > 0; --i)
            if (fnidx[i] == '.') break;
        strcpy(fnidx + i, ext);
        ret = test_and_fetch(fnidx);
    }
    if (ret == 0) {
        free(fnidx);
        return 0;
    }
    l_fn = strlen(ret);
    memmove(fnidx, ret, l_fn + 1);
    return fnidx;
}

hts_idx_t *hts_idx_load(const char *fn, int fmt)
{
    char *fnidx;
    hts_idx_t *idx;
    fnidx = hts_idx_getfn(fn, ".csi");
    if (! fnidx) fnidx = hts_idx_getfn(fn, fmt == HTS_FMT_BAI? ".bai" : ".tbi");
    if (fnidx == 0) return 0;

    idx = hts_idx_load2(fn, fnidx);
    free(fnidx);
    return idx;
}

hts_idx_t *hts_idx_load2(const char *fn, const char *fnidx)
{
    // Check that the index file is up to date, the main file might have changed
    struct stat stat_idx,stat_main;
    if ( !stat(fn, &stat_main) && !stat(fnidx, &stat_idx) )
    {
        if ( stat_idx.st_mtime < stat_main.st_mtime )
            fprintf(stderr, "Warning: The index file is older than the data file: %s\n", fnidx);
    }

    return hts_idx_load_local(fnidx);
}<|MERGE_RESOLUTION|>--- conflicted
+++ resolved
@@ -969,26 +969,7 @@
 int hts_set_threads(htsFile *fp, int n)
 {
     if (fp->format.compression == bgzf) {
-<<<<<<< HEAD
-#if KS_BGZF        
-        // Messy.  Is there any other way of knowing whether voidp or
-        // bgzf is the correct pointer to use?
-        return bgzf_mt((fp->format.format == sam ||
-                        fp->format.format == vcf ||
-                        fp->format.format == text_format)
-                       ? ((kstream_t *)fp->fp.voidp)->f
-                       : fp->fp.bgzf,
-                       n, 256/*unused*/);
-#else
-        if (fp->format.format == sam ||
-            fp->format.format == vcf ||
-            fp->format.format == text_format)
-            return 0;
-        return bgzf_mt(fp->fp.bgzf, n, 256/*unused*/);
-#endif
-=======
-        return bgzf_mt(hts_get_bgzfp(fp), n, 256);
->>>>>>> 45027425
+        return bgzf_mt(hts_get_bgzfp(fp), n, 256/*unused*/);
     } else if (fp->format.format == cram) {
         return hts_set_opt(fp, CRAM_OPT_NTHREADS, n);
     }
@@ -997,20 +978,7 @@
 
 int hts_set_thread_pool(htsFile *fp, htsThreadPool *p) {
     if (fp->format.compression == bgzf) {
-#if KS_BGZF        
-        return bgzf_thread_pool((fp->format.format == sam ||
-                                 fp->format.format == vcf ||
-                                 fp->format.format == text_format)
-                                ? ((kstream_t *)fp->fp.voidp)->f
-                                : fp->fp.bgzf,
-                                p->pool, p->qsize);
-#else
-        if (fp->format.format == sam ||
-            fp->format.format == vcf ||
-            fp->format.format == text_format)
-            return 0;
-        return bgzf_thread_pool(fp->fp.bgzf, p->pool, p->qsize);
-#endif
+        return bgzf_thread_pool(hts_get_bgzfp(fp), p->pool, p->qsize);
     } else if (fp->format.format == cram) {
         return hts_set_opt(fp, CRAM_OPT_THREAD_POOL, p);
     }
@@ -1020,7 +988,7 @@
 void hts_set_cache_size(htsFile *fp, int n)
 {
     if (fp->format.compression == bgzf)
-        bgzf_set_cache_size(fp->fp.bgzf, n);
+        bgzf_set_cache_size(hts_get_bgzfp(fp), n);
 }
 
 /*
