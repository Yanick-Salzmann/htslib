#include <zlib.h>
#include <ctype.h>
#include <stdio.h>
#include <string.h>
#include <stdlib.h>
#include <fcntl.h>
#include "htslib/bgzf.h"
#include "htslib/hts.h"
<<<<<<< HEAD
#include "hfile.h"
#include "version.h"
=======
#include "htslib/cram/cram.h"
>>>>>>> 265e2e79

#include "htslib/kseq.h"
#define KS_BGZF 1
#if KS_BGZF
    // pd3 todo: gzread() in BGZF
    KSTREAM_INIT2(, BGZF*, bgzf_read, 65536)
#else
    KSTREAM_INIT2(, gzFile, gzread, 16384)
#endif

#include "htslib/khash.h"
KHASH_INIT2(s2i,, kh_cstr_t, int64_t, 1, kh_str_hash_func, kh_str_hash_equal)

int hts_verbose = 3;

const char *hts_version()
{
	return HTS_VERSION;
}

const unsigned char seq_nt16_table[256] = {
	15,15,15,15, 15,15,15,15, 15,15,15,15, 15,15,15,15,
	15,15,15,15, 15,15,15,15, 15,15,15,15, 15,15,15,15,
	15,15,15,15, 15,15,15,15, 15,15,15,15, 15,15,15,15,
	 1, 2, 4, 8, 15,15,15,15, 15,15,15,15, 15, 0 /*=*/,15,15,
	15, 1,14, 2, 13,15,15, 4, 11,15,15,12, 15, 3,15,15,
	15,15, 5, 6,  8,15, 7, 9, 15,10,15,15, 15,15,15,15,
	15, 1,14, 2, 13,15,15, 4, 11,15,15,12, 15, 3,15,15,
	15,15, 5, 6,  8,15, 7, 9, 15,10,15,15, 15,15,15,15,

	15,15,15,15, 15,15,15,15, 15,15,15,15, 15,15,15,15,
	15,15,15,15, 15,15,15,15, 15,15,15,15, 15,15,15,15,
	15,15,15,15, 15,15,15,15, 15,15,15,15, 15,15,15,15,
	15,15,15,15, 15,15,15,15, 15,15,15,15, 15,15,15,15,
	15,15,15,15, 15,15,15,15, 15,15,15,15, 15,15,15,15,
	15,15,15,15, 15,15,15,15, 15,15,15,15, 15,15,15,15,
	15,15,15,15, 15,15,15,15, 15,15,15,15, 15,15,15,15,
	15,15,15,15, 15,15,15,15, 15,15,15,15, 15,15,15,15
};

const char seq_nt16_str[] = "=ACMGRSVTWYHKDBN";

/**********************
 *** Basic file I/O ***
 **********************/

htsFile *hts_open(const char *fn, const char *mode, const char *fn_aux)
{
	htsFile *fp;
	fp = (htsFile*)calloc(1, sizeof(htsFile));
	fp->fn = strdup(fn);
	fp->is_be = ed_is_big();
	if (strchr(mode, 'w')) fp->is_write = 1;
	if (strchr(mode, 'b')) fp->is_bin = 1;
<<<<<<< HEAD
    if (strchr(mode, 'z')) fp->is_compressed = 1;
    else if (strchr(mode, 'u')) fp->is_compressed = 0;
    else fp->is_compressed = 2;    // not set, default behaviour
	if (fp->is_bin) 
    {
		if (fp->is_write) fp->fp.bgzf = strcmp(fn, "-")? bgzf_open(fn, mode) : bgzf_dopen(fileno(stdout), mode);
		else fp->fp.bgzf = strcmp(fn, "-") ? bgzf_open(fn, "r") : bgzf_dopen(fileno(stdin), "r");
	} 
    else 
    {
		if (!fp->is_write) 
        {
        #if KS_BGZF
            BGZF * gzfp = strcmp(fn, "-")? bgzf_open(fn, "rb") : bgzf_dopen(fileno(stdin), "rb");
        #else
            gzFile gzfp = strcmp(fn, "-")? gzopen(fn, "rb") : gzdopen(fileno(stdin), "rb");
        #endif
            if (gzfp) fp->fp.voidp = ks_init(gzfp);
            if (fn_aux) fp->fn_aux = strdup(fn_aux);
		} 
        else 
        {
            if ( fp->is_compressed==1 )
                fp->fp.bgzf = strcmp(fn, "-")? bgzf_open(fn, "w") : bgzf_dopen(fileno(stdout), "w");   // vcf.gz
            else
                fp->fp.hfile = hopen(fn, "w");
        }
=======
	if (strchr(mode, 'c')) fp->is_cram = 1;
	if (fp->is_bin) {
		if (fp->is_write) fp->fp = strcmp(fn, "-")? bgzf_open(fn, mode) : bgzf_dopen(fileno(stdout), mode);
		else fp->fp = strcmp(fn, "-")? bgzf_open(fn, "r") : bgzf_dopen(fileno(stdin), "r");
	} else if (fp->is_cram) {
		fp->fp = cram_open(fn, mode);
		if (fp->fp && fn_aux)
			cram_set_option(fp->fp, CRAM_OPT_REFERENCE, fn_aux);
	} else {
		if (!fp->is_write) {
			gzFile gzfp;
			gzfp = strcmp(fn, "-")? gzopen(fn, "rb") : gzdopen(fileno(stdin), "rb");
			if (gzfp) fp->fp = ks_init(gzfp);
			if (fn_aux) fp->fn_aux = strdup(fn_aux);
		} else fp->fp = strcmp(fn, "-")? fopen(fn, "wb") : stdout;
>>>>>>> 265e2e79
	}
	if (fp->fp.voidp == 0) {
		if (hts_verbose >= 2)
			fprintf(stderr, "[E::%s] fail to open file '%s'\n", __func__, fn);
		free(fp->fn_aux); free(fp);
		return 0;
	}
	return fp;
}

void hts_close(htsFile *fp)
{
	free(fp->fn);
<<<<<<< HEAD
	if (!fp->is_bin && fp->is_compressed!=1) {
=======
	if (fp->is_bin) {
		bgzf_close((BGZF*)fp->fp);
	} else if (fp->is_cram) {
		cram_close((cram_fd *)fp->fp);
	} else {
		free(fp->line.s);
>>>>>>> 265e2e79
		if (!fp->is_write) {
        #if KS_BGZF
			BGZF *gzfp = ((kstream_t*)fp->fp.voidp)->f;
			bgzf_close(gzfp);
        #else
			gzFile gzfp = ((kstream_t*)fp->fp.voidp)->f;
			gzclose(gzfp);
        #endif
			ks_destroy((kstream_t*)fp->fp.voidp);
			free(fp->fn_aux);
<<<<<<< HEAD
		} else hclose(fp->fp.hfile);
	} else bgzf_close(fp->fp.bgzf);
    free(fp->line.s);
=======
		} else fclose((FILE*)fp->fp);
	}
>>>>>>> 265e2e79
	free(fp);
}

// For VCF/BCF backward sweeper. Not exposing these functions because their
// future is uncertain. Things will probably have to change with hFILE...
BGZF *hts_get_bgzfp(htsFile *fp)
{
    if ( fp->is_bin )
        return fp->fp.bgzf;
    else
        return ((kstream_t*)fp->fp.voidp)->f;
}
int hts_useek(htsFile *fp, long uoffset, int where)
{
    if ( fp->is_bin )
        return bgzf_useek(fp->fp.bgzf, uoffset, where);
    else
    {
        ks_rewind((kstream_t*)fp->fp.voidp);
        ((kstream_t*)fp->fp.voidp)->seek_pos = uoffset;
        return bgzf_useek(((kstream_t*)fp->fp.voidp)->f, uoffset, where);
    }
}
long hts_utell(htsFile *fp)
{
    if ( fp->is_bin )
        return bgzf_utell(fp->fp.bgzf);
    else
        return ((kstream_t*)fp->fp.voidp)->seek_pos;
}

int hts_getline(htsFile *fp, int delimiter, kstring_t *str)
{
	int ret, dret;
	ret = ks_getuntil((kstream_t*)fp->fp.voidp, delimiter, str, &dret);
	++fp->lineno;
	return ret;
}

char **hts_readlines(const char *fn, int *_n)
{
	int m = 0, n = 0, dret;
	char **s = 0;
#if KS_BGZF
	BGZF *fp = bgzf_open(fn, "r");
#else
	gzFile fp = gzopen(fn, "r");
#endif
	if ( fp ) { // read from file
		kstream_t *ks;
		kstring_t str;
		str.s = 0; str.l = str.m = 0;
		ks = ks_init(fp);
		while (ks_getuntil(ks, KS_SEP_LINE, &str, &dret) >= 0) {
			if (str.l == 0) continue;
			if (m == n) {
				m = m? m<<1 : 16;
				s = (char**)realloc(s, m * sizeof(void*));
			}
			s[n++] = strdup(str.s);
		}
		ks_destroy(ks);
		gzclose(fp);
		s = (char**)realloc(s, n * sizeof(void*));
		free(str.s);
	} else if (*fn == ':') { // read from string
		const char *q, *p;
		for (q = p = fn + 1;; ++p)
			if (*p == ',' || *p == 0) {
				if (m == n) {
					m = m? m<<1 : 16;
					s = (char**)realloc(s, m * sizeof(void*));
				}
				s[n] = (char*)calloc(p - q + 1, 1);
				strncpy(s[n++], q, p - q);
				q = p + 1;
				if (*p == 0) break;
			}
	} else return 0;
	s = (char**)realloc(s, n * sizeof(void*));
	*_n = n;
	return s;
}

int hts_file_type(const char *fname)
{
    int len = strlen(fname);
    if ( !strcasecmp(".vcf.gz",fname+len-7) ) return FT_VCF_GZ;
    if ( !strcasecmp(".vcf",fname+len-4) ) return FT_VCF;
    if ( !strcasecmp(".bcf",fname+len-4) ) return FT_BCF_GZ;
    if ( !strcmp("-",fname) ) return FT_STDIN;
    // ... etc

    int fd = open(fname, O_RDONLY);
    if ( !fd ) return 0;

    uint8_t magic[5];
    if ( read(fd,magic,2)!=2 ) { close(fd); return 0; }
    if ( !strncmp((char*)magic,"##",2) ) { close(fd); return FT_VCF; }
    if ( !strncmp((char*)magic,"BCF",3) ) { close(fd); return FT_BCF; }
    close(fd);

    if ( magic[0]==0x1f && magic[1]==0x8b ) // compressed
    {
        BGZF *fp = bgzf_open(fname, "r");
        if ( !fp ) return 0;
        if ( bgzf_read(fp, magic, 3)!=3 ) { bgzf_close(fp); return 0; }
        bgzf_close(fp);
        if ( !strncmp((char*)magic,"##",2) ) return FT_VCF;
        if ( !strncmp((char*)magic,"BCF",3) ) return FT_BCF_GZ;
    }
    return 0;
}

/****************
 *** Indexing ***
 ****************/

#define HTS_MIN_MARKER_DIST 0x10000

#define pair64_lt(a,b) ((a).u < (b).u)

#include "htslib/ksort.h"
KSORT_INIT(_off, hts_pair64_t, pair64_lt)

typedef struct {
	int32_t m, n;
	uint64_t loff;
	hts_pair64_t *list;
} bins_t;

#include "htslib/khash.h"
KHASH_MAP_INIT_INT(bin, bins_t)
typedef khash_t(bin) bidx_t;

typedef struct {
	int32_t n, m;
	uint64_t *offset;
} lidx_t;

struct __hts_idx_t {
	int fmt, min_shift, n_lvls, n_bins;
	uint32_t l_meta;
	int32_t n, m;
	uint64_t n_no_coor;
	bidx_t **bidx;
	lidx_t *lidx;
	uint8_t *meta;
	struct {
		uint32_t last_bin, save_bin;
		int last_coor, last_tid, save_tid, finished;
		uint64_t last_off, save_off;
		uint64_t off_beg, off_end;
		uint64_t n_mapped, n_unmapped;
	} z; // keep internal states
};

static inline void insert_to_b(bidx_t *b, int bin, uint64_t beg, uint64_t end)
{
	khint_t k;
	bins_t *l;
	int absent;
	k = kh_put(bin, b, bin, &absent);
	l = &kh_value(b, k);
	if (absent) {
		l->m = 1; l->n = 0;
		l->list = (hts_pair64_t*)calloc(l->m, 16);
	}
	if (l->n == l->m) {
		l->m <<= 1;
		l->list = (hts_pair64_t*)realloc(l->list, l->m * 16);
	}
	l->list[l->n].u = beg;
	l->list[l->n++].v = end;
}

static inline void insert_to_l(lidx_t *l, int64_t _beg, int64_t _end, uint64_t offset, int min_shift)
{
	int i, beg, end;
	beg = _beg >> min_shift;
	end = (_end - 1) >> min_shift;
	if (l->m < end + 1) {
		int old_m = l->m;
		l->m = end + 1;
		kroundup32(l->m);
		l->offset = (uint64_t*)realloc(l->offset, l->m * 8);
		memset(l->offset + old_m, 0xff, 8 * (l->m - old_m)); // fill l->offset with (uint64_t)-1
	}
	if (beg == end) { // to save a loop in this case
		if (l->offset[beg] == (uint64_t)-1) l->offset[beg] = offset;
	} else {
		for (i = beg; i <= end; ++i)
			if (l->offset[i] == (uint64_t)-1) l->offset[i] = offset;
	}
	if (l->n < end + 1) l->n = end + 1;
}

hts_idx_t *hts_idx_init(int n, int fmt, uint64_t offset0, int min_shift, int n_lvls)
{
	hts_idx_t *idx;
	idx = (hts_idx_t*)calloc(1, sizeof(hts_idx_t));
	idx->fmt = fmt;
	idx->min_shift = min_shift;
	idx->n_lvls = n_lvls;
	idx->n_bins = ((1<<(3 * n_lvls + 3)) - 1) / 7;
	idx->z.save_bin = idx->z.save_tid = idx->z.last_tid = idx->z.last_bin = 0xffffffffu;
	idx->z.save_off = idx->z.last_off = idx->z.off_beg = idx->z.off_end = offset0;
	idx->z.last_coor = 0xffffffffu;
	if (n) {
		idx->n = idx->m = n;
		idx->bidx = (bidx_t**)calloc(n, sizeof(void*));
		idx->lidx = (lidx_t*) calloc(n, sizeof(lidx_t));
	}
	return idx;
}

static void update_loff(hts_idx_t *idx, int i, int free_lidx)
{
	bidx_t *bidx = idx->bidx[i];
	lidx_t *lidx = &idx->lidx[i];
	khint_t k;
	int l;
	uint64_t offset0 = 0;
	if (bidx) {
		k = kh_get(bin, bidx, idx->n_bins + 1);
		if (k != kh_end(bidx))
			offset0 = kh_val(bidx, k).list[0].u;
		for (l = 0; l < lidx->n && lidx->offset[l] == (uint64_t)-1; ++l)
			lidx->offset[l] = offset0;
	} else l = 1;
	for (; l < lidx->n; ++l) // fill missing values
		if (lidx->offset[l] == (uint64_t)-1)
			lidx->offset[l] = lidx->offset[l-1];
	if (bidx == 0) return;
	for (k = kh_begin(bidx); k != kh_end(bidx); ++k) // set loff
		if (kh_exist(bidx, k))
			kh_val(bidx, k).loff = kh_key(bidx, k) < idx->n_bins? lidx->offset[hts_bin_bot(kh_key(bidx, k), idx->n_lvls)] : 0;
	if (free_lidx) {
		free(lidx->offset);
		lidx->m = lidx->n = 0;
		lidx->offset = 0;
	}
}

static void compress_binning(hts_idx_t *idx, int i)
{
	bidx_t *bidx = idx->bidx[i];
	khint_t k;
	int l, m;
	if (bidx == 0) return;
	// merge a bin to its parent if the bin is too small
	for (l = idx->n_lvls; l > 0; --l) {
		unsigned start = hts_bin_first(l);
		for (k = kh_begin(bidx); k != kh_end(bidx); ++k) {
			bins_t *p, *q;
			if (!kh_exist(bidx, k) || kh_key(bidx, k) >= idx->n_bins || kh_key(bidx, k) < start) continue;
			p = &kh_value(bidx, k);
			if (l < idx->n_lvls && p->n > 1) ks_introsort(_off, p->n, p->list);
			if ((p->list[p->n - 1].v>>16) - (p->list[0].u>>16) < HTS_MIN_MARKER_DIST) {
				khint_t kp;
				kp = kh_get(bin, bidx, hts_bin_parent(kh_key(bidx, k)));
				if (kp == kh_end(bidx)) continue;
				q = &kh_val(bidx, kp);
				if (q->n + p->n > q->m) {
					q->m = q->n + p->n;
					kroundup32(q->m);
					q->list = (hts_pair64_t*)realloc(q->list, q->m * 16);
				}
				memcpy(q->list + q->n, p->list, p->n * 16);
				q->n += p->n;
				free(p->list);
				kh_del(bin, bidx, k);
			}
		}
	}
	k = kh_get(bin, bidx, 0);
	if (k != kh_end(bidx)) ks_introsort(_off, kh_val(bidx, k).n, kh_val(bidx, k).list);
	// merge adjacent chunks that start from the same BGZF block
	for (k = kh_begin(bidx); k != kh_end(bidx); ++k) {
		bins_t *p;
		if (!kh_exist(bidx, k) || kh_key(bidx, k) >= idx->n_bins) continue;
		p = &kh_value(bidx, k);
		for (l = 1, m = 0; l < p->n; ++l) {
			if (p->list[m].v>>16 >= p->list[l].u>>16) {
				if (p->list[m].v < p->list[l].v) p->list[m].v = p->list[l].v;
			} else p->list[++m] = p->list[l];
		}
		p->n = m + 1;
	}
}

void hts_idx_finish(hts_idx_t *idx, uint64_t final_offset)
{
	int i;
	if (idx == NULL || idx->z.finished) return; // do not run this function on an empty index or multiple times
	if (idx->z.save_tid >= 0) {
		insert_to_b(idx->bidx[idx->z.save_tid], idx->z.save_bin, idx->z.save_off, final_offset);
		insert_to_b(idx->bidx[idx->z.save_tid], idx->n_bins + 1, idx->z.off_beg, final_offset);
		insert_to_b(idx->bidx[idx->z.save_tid], idx->n_bins + 1, idx->z.n_mapped, idx->z.n_unmapped);
	}
	for (i = 0; i < idx->n; ++i) {
		update_loff(idx, i, (idx->fmt == HTS_FMT_CSI));
		compress_binning(idx, i);
	}
	idx->z.finished = 1;
}

int hts_idx_push(hts_idx_t *idx, int tid, int beg, int end, uint64_t offset, int is_mapped)
{
	int bin;
	if (tid >= idx->m) { // enlarge the index
		int32_t oldm = idx->m;
		idx->m = idx->m? idx->m<<1 : 2;
		idx->bidx = (bidx_t**)realloc(idx->bidx, idx->m * sizeof(void*));
		idx->lidx = (lidx_t*) realloc(idx->lidx, idx->m * sizeof(lidx_t));
		memset(&idx->bidx[oldm], 0, (idx->m - oldm) * sizeof(void*));
		memset(&idx->lidx[oldm], 0, (idx->m - oldm) * sizeof(lidx_t));
	}
	if (idx->n < tid + 1) idx->n = tid + 1;
	if (tid < 0) ++idx->n_no_coor;
	if (idx->z.finished) return 0;
	if (idx->bidx[tid] == 0) idx->bidx[tid] = kh_init(bin);
	if (idx->z.last_tid < tid || (idx->z.last_tid >= 0 && tid < 0)) { // change of chromosome
		idx->z.last_tid = tid;
		idx->z.last_bin = 0xffffffffu;
	} else if ((uint32_t)idx->z.last_tid > (uint32_t)tid) { // test if chromosomes are out of order
		if (hts_verbose >= 1) fprintf(stderr, "[E::%s] unsorted chromosomes\n", __func__);
		return -1;
	} else if (tid >= 0 && idx->z.last_coor > beg) { // test if positions are out of order
		if (hts_verbose >= 1) fprintf(stderr, "[E::%s] unsorted positions\n", __func__);
		return -1;
	}
	if (tid >= 0 && is_mapped)
		insert_to_l(&idx->lidx[tid], beg, end, idx->z.last_off, idx->min_shift); // last_off points to the start of the current record
	bin = hts_reg2bin(beg, end, idx->min_shift, idx->n_lvls);
	if ((int)idx->z.last_bin != bin) { // then possibly write the binning index
		if (idx->z.save_bin != 0xffffffffu) // save_bin==0xffffffffu only happens to the first record
			insert_to_b(idx->bidx[idx->z.save_tid], idx->z.save_bin, idx->z.save_off, idx->z.last_off);
		if (idx->z.last_bin == 0xffffffffu && idx->z.save_bin != 0xffffffffu) { // change of chr; keep meta information
			idx->z.off_end = idx->z.last_off;
			insert_to_b(idx->bidx[idx->z.save_tid], idx->n_bins + 1, idx->z.off_beg, idx->z.off_end);
			insert_to_b(idx->bidx[idx->z.save_tid], idx->n_bins + 1, idx->z.n_mapped, idx->z.n_unmapped);
			idx->z.n_mapped = idx->z.n_unmapped = 0;
			idx->z.off_beg = idx->z.off_end;
		}
		idx->z.save_off = idx->z.last_off;
		idx->z.save_bin = idx->z.last_bin = bin;
		idx->z.save_tid = tid;
		if (tid < 0) { // come to the end of the records having coordinates
			hts_idx_finish(idx, offset);
			return 0;
		}
	}
	if (is_mapped) ++idx->z.n_mapped;
	else ++idx->z.n_unmapped;
	idx->z.last_off = offset;
	idx->z.last_coor = beg;
	return 0;
}

void hts_idx_destroy(hts_idx_t *idx)
{
	khint_t k;
	int i;
	if (idx == 0) return;
	for (i = 0; i < idx->m; ++i) {
		bidx_t *bidx = idx->bidx[i];
		free(idx->lidx[i].offset);
		if (bidx == 0) continue;
		for (k = kh_begin(bidx); k != kh_end(bidx); ++k)
			if (kh_exist(bidx, k))
				free(kh_value(bidx, k).list);
		kh_destroy(bin, bidx);
	}
	free(idx->bidx); free(idx->lidx); free(idx->meta);
	free(idx);
}

static inline long idx_read(int is_bgzf, void *fp, void *buf, long l)
{
	if (is_bgzf) return bgzf_read((BGZF*)fp, buf, l);
	else return (long)fread(buf, 1, l, (FILE*)fp);
}

static inline long idx_write(int is_bgzf, void *fp, const void *buf, long l)
{
	if (is_bgzf) return bgzf_write((BGZF*)fp, buf, l);
	else return (long)fwrite(buf, 1, l, (FILE*)fp);
}

static inline void swap_bins(bins_t *p)
{
	int i;
	for (i = 0; i < p->n; ++i) {
		ed_swap_8p(&p->list[i].u);
		ed_swap_8p(&p->list[i].v);
	}
}

static void hts_idx_save_core(const hts_idx_t *idx, void *fp, int fmt)
{
	int32_t i, size, is_be;
	int is_bgzf = (fmt != HTS_FMT_BAI);
	is_be = ed_is_big();
	if (is_be) {
		uint32_t x = idx->n;
		idx_write(is_bgzf, fp, ed_swap_4p(&x), 4);
	} else idx_write(is_bgzf, fp, &idx->n, 4);
	if (fmt == HTS_FMT_TBI && idx->l_meta) idx_write(is_bgzf, fp, idx->meta, idx->l_meta);
	for (i = 0; i < idx->n; ++i) {
		khint_t k;
		bidx_t *bidx = idx->bidx[i];
		lidx_t *lidx = &idx->lidx[i];
		// write binning index
		size = bidx? kh_size(bidx) : 0;
		if (is_be) { // big endian
			uint32_t x = size;
			idx_write(is_bgzf, fp, ed_swap_4p(&x), 4);
		} else idx_write(is_bgzf, fp, &size, 4);
		if (bidx == 0) goto write_lidx;
		for (k = kh_begin(bidx); k != kh_end(bidx); ++k) {
			bins_t *p;
			if (!kh_exist(bidx, k)) continue;
			p = &kh_value(bidx, k);
			if (is_be) { // big endian
				uint32_t x;
				x = kh_key(bidx, k); idx_write(is_bgzf, fp, ed_swap_4p(&x), 4);
				if (fmt == HTS_FMT_CSI) {
					uint64_t y = kh_val(bidx, k).loff;
					idx_write(is_bgzf, fp, ed_swap_4p(&y), 8);
				}
				x = p->n; idx_write(is_bgzf, fp, ed_swap_4p(&x), 4);
				swap_bins(p);
				idx_write(is_bgzf, fp, p->list, 16 * p->n);
				swap_bins(p);
			} else {
				idx_write(is_bgzf, fp, &kh_key(bidx, k), 4);
				if (fmt == HTS_FMT_CSI) idx_write(is_bgzf, fp, &kh_val(bidx, k).loff, 8);
				//int j;for(j=0;j<p->n;++j)fprintf(stderr,"%d,%llx,%d,%llx:%llx\n",kh_key(bidx,k),kh_val(bidx, k).loff,j,p->list[j].u,p->list[j].v);
				idx_write(is_bgzf, fp, &p->n, 4);
				idx_write(is_bgzf, fp, p->list, p->n << 4);
			}
		}
write_lidx:
		if (fmt != HTS_FMT_CSI) {
			if (is_be) {
				int32_t x = lidx->n;
				idx_write(is_bgzf, fp, ed_swap_4p(&x), 4);
				for (x = 0; x < lidx->n; ++x) ed_swap_8p(&lidx->offset[x]);
				idx_write(is_bgzf, fp, lidx->offset, lidx->n << 3);
				for (x = 0; x < lidx->n; ++x) ed_swap_8p(&lidx->offset[x]);
			} else {
				idx_write(is_bgzf, fp, &lidx->n, 4);
				idx_write(is_bgzf, fp, lidx->offset, lidx->n << 3);
			}
		}
	}
	if (is_be) { // write the number of reads without coordinates
		uint64_t x = idx->n_no_coor;
		idx_write(is_bgzf, fp, &x, 8);
	} else idx_write(is_bgzf, fp, &idx->n_no_coor, 8);
}

void hts_idx_save(const hts_idx_t *idx, const char *fn, int fmt)
{
	char *fnidx;
	fnidx = (char*)calloc(1, strlen(fn) + 5);
	strcpy(fnidx, fn);
	if (fmt == HTS_FMT_CSI) {
		BGZF *fp;
		uint32_t x[3];
		int is_be, i;
		is_be = ed_is_big();
		fp = bgzf_open(strcat(fnidx, ".csi"), "w");
		bgzf_write(fp, "CSI\1", 4);
		x[0] = idx->min_shift; x[1] = idx->n_lvls; x[2] = idx->l_meta;
		if (is_be) {
			for (i = 0; i < 3; ++i)
				bgzf_write(fp, ed_swap_4p(&x[i]), 4);
		} else bgzf_write(fp, &x, 12);
		if (idx->l_meta) bgzf_write(fp, idx->meta, idx->l_meta);
		hts_idx_save_core(idx, fp, HTS_FMT_CSI);
		bgzf_close(fp);
	} else if (fmt == HTS_FMT_TBI) {
		BGZF *fp;
		fp = bgzf_open(strcat(fnidx, ".tbi"), "w");
		bgzf_write(fp, "TBI\1", 4);
		hts_idx_save_core(idx, fp, HTS_FMT_TBI);
		bgzf_close(fp);
	} else if (fmt == HTS_FMT_BAI) {
		FILE *fp;
		fp = fopen(strcat(fnidx, ".bai"), "w");
		fwrite("BAI\1", 1, 4, fp);
		hts_idx_save_core(idx, fp, HTS_FMT_BAI);
		fclose(fp);
	} else abort();
	free(fnidx);
}

static void hts_idx_load_core(hts_idx_t *idx, void *fp, int fmt)
{
	int32_t i, n, is_be;
	int is_bgzf = (fmt != HTS_FMT_BAI);
	is_be = ed_is_big();
	for (i = 0; i < idx->n; ++i) {
		bidx_t *h;
		lidx_t *l = &idx->lidx[i];
		uint32_t key;
		int j, absent;
		bins_t *p;
		h = idx->bidx[i] = kh_init(bin);
		idx_read(is_bgzf, fp, &n, 4);
		if (is_be) ed_swap_4p(&n);
		for (j = 0; j < n; ++j) {
			khint_t k;
			idx_read(is_bgzf, fp, &key, 4);
			if (is_be) ed_swap_4p(&key);
			k = kh_put(bin, h, key, &absent);
			p = &kh_val(h, k);
			if (fmt == HTS_FMT_CSI) {
				idx_read(is_bgzf, fp, &p->loff, 8);
				if (is_be) ed_swap_8p(&p->loff);
			} else p->loff = 0;
			idx_read(is_bgzf, fp, &p->n, 4);
			if (is_be) ed_swap_4p(&p->n);
			p->m = p->n;
			p->list = (hts_pair64_t*)malloc(p->m * 16);
			idx_read(is_bgzf, fp, p->list, p->n<<4);
			if (is_be) swap_bins(p);
		}
		if (fmt != HTS_FMT_CSI) { // load linear index
			int j;
			idx_read(is_bgzf, fp, &l->n, 4);
			if (is_be) ed_swap_4p(&l->n);
			l->m = l->n;
			l->offset = (uint64_t*)malloc(l->n << 3);
			idx_read(is_bgzf, fp, l->offset, l->n << 3);
			if (is_be) for (j = 0; j < l->n; ++j) ed_swap_8p(&l->offset[j]);
			for (j = 1; j < l->n; ++j) // fill missing values; may happen given older samtools and tabix
				if (l->offset[j] == 0) l->offset[j] = l->offset[j-1];
			update_loff(idx, i, 1);
		}
	}
	if (idx_read(is_bgzf, fp, &idx->n_no_coor, 8) != 8) idx->n_no_coor = 0;
	if (is_be) ed_swap_8p(&idx->n_no_coor);
}

hts_idx_t *hts_idx_load_local(const char *fn, int fmt)
{
	uint8_t magic[4];
	int i, is_be;
	hts_idx_t *idx;
	is_be = ed_is_big();
	if (fmt == HTS_FMT_CSI) {
		BGZF *fp;
		uint32_t x[3], n;
		uint8_t *meta = 0;
		if ((fp = bgzf_open(fn, "r")) == 0) return 0;
		bgzf_read(fp, magic, 4);
		bgzf_read(fp, x, 12);
		if (is_be) for (i = 0; i < 3; ++i) ed_swap_4p(&x[i]);
		if (x[2]) {
			meta = (uint8_t*)malloc(x[2]);
			bgzf_read(fp, meta, x[2]);
		}
		bgzf_read(fp, &n, 4);
		if (is_be) ed_swap_4p(&n);
		idx = hts_idx_init(n, fmt, 0, x[0], x[1]);
		idx->l_meta = x[2];
		idx->meta = meta;
		hts_idx_load_core(idx, fp, HTS_FMT_CSI);
		bgzf_close(fp);
	} else if (fmt == HTS_FMT_TBI) {
		BGZF *fp;
		uint32_t x[8];
		if ((fp = bgzf_open(fn, "r")) == 0) return 0;
		bgzf_read(fp, magic, 4);
		bgzf_read(fp, x, 32);
		if (is_be) for (i = 0; i < 8; ++i) ed_swap_4p(&x[i]);
		idx = hts_idx_init(x[0], fmt, 0, 14, 5);
		idx->l_meta = 28 + x[7];
		idx->meta = (uint8_t*)malloc(idx->l_meta);
		memcpy(idx->meta, &x[1], 28);
		bgzf_read(fp, idx->meta + 28, x[7]);
		hts_idx_load_core(idx, fp, HTS_FMT_TBI);
		bgzf_close(fp);
	} else if (fmt == HTS_FMT_BAI) {
		uint32_t n;
		FILE *fp;
		if ((fp = fopen(fn, "rb")) == 0) return 0;
		fread(magic, 1, 4, fp);
		fread(&n, 4, 1, fp);
		if (is_be) ed_swap_4p(&n);
		idx = hts_idx_init(n, fmt, 0, 14, 5);
		hts_idx_load_core(idx, fp, HTS_FMT_BAI);
		fclose(fp);
	} else abort();
	return idx;
}

void hts_idx_set_meta(hts_idx_t *idx, int l_meta, uint8_t *meta, int is_copy)
{
	if (idx->meta) free(idx->meta);
	idx->l_meta = l_meta;
	if (is_copy) {
		idx->meta = (uint8_t*)malloc(l_meta);
		memcpy(idx->meta, meta, l_meta);
	} else idx->meta = meta;
}

uint8_t *hts_idx_get_meta(hts_idx_t *idx, int *l_meta)
{
	*l_meta = idx->l_meta;
	return idx->meta;
}

/****************
 *** Iterator ***
 ****************/

static inline int reg2bins(int64_t beg, int64_t end, hts_itr_t *itr, int min_shift, int n_lvls)
{
	int l, t, s = min_shift + (n_lvls<<1) + n_lvls;
	if (beg >= end) return 0;
	if (end >= 1LL<<s) end = 1LL<<s;
	for (--end, l = 0, t = 0; l <= n_lvls; s -= 3, t += 1<<((l<<1)+l), ++l) {
		int b, e, n, i;
		b = t + (beg>>s); e = t + (end>>s); n = e - b + 1;
		if (itr->bins.n + n > itr->bins.m) {
			itr->bins.m = itr->bins.n + n;
			kroundup32(itr->bins.m);
			itr->bins.a = (int*)realloc(itr->bins.a, sizeof(int) * itr->bins.m);
		}
		for (i = b; i <= e; ++i) itr->bins.a[itr->bins.n++] = i;
	}
	return itr->bins.n;
}

hts_itr_t *hts_itr_query(const hts_idx_t *idx, int tid, int beg, int end)
{
	int i, n_off, l, bin;
	hts_pair64_t *off;
	khint_t k;
	bidx_t *bidx;
	uint64_t min_off;
	hts_itr_t *iter = 0;

	if (tid < 0) {
		uint64_t off0 = (uint64_t)-1;
		khint_t k;
		if (tid == HTS_IDX_START) {
			if (idx->n > 0) {
				bidx = idx->bidx[0];
				k = kh_get(bin, bidx, idx->n_bins + 1);
				if (k == kh_end(bidx)) return 0;
				off0 = kh_val(bidx, k).list[0].u;
			} else return 0;
		} else if (tid == HTS_IDX_NOCOOR) {
			if (idx->n > 0) {
				bidx = idx->bidx[idx->n - 1];
				k = kh_get(bin, bidx, idx->n_bins + 1);
				if (k == kh_end(bidx)) return 0;
				off0 = kh_val(bidx, k).list[0].v;
			} else return 0;
		} else off0 = 0;
		if (off0 != (uint64_t)-1) {
			iter = (hts_itr_t*)calloc(1, sizeof(hts_itr_t));
			iter->read_rest = 1;
			iter->curr_off = off0;
			return iter;
		} else return 0;
	}
	if (beg < 0) beg = 0;
	if (end < beg) return 0;
	if ((bidx = idx->bidx[tid]) == 0) return 0;

	iter = (hts_itr_t*)calloc(1, sizeof(hts_itr_t));
	iter->tid = tid, iter->beg = beg, iter->end = end; iter->i = -1;

	// compute min_off
	bin = hts_bin_first(idx->n_lvls) + (beg>>idx->min_shift);
	do {
		int first;
		k = kh_get(bin, bidx, bin);
		if (k != kh_end(bidx)) break;
		first = (hts_bin_parent(bin)<<3) + 1;
		if (bin > first) --bin;
		else bin = hts_bin_parent(bin);
	} while (bin);
	if (bin == 0) k = kh_get(bin, bidx, bin);
	min_off = k != kh_end(bidx)? kh_val(bidx, k).loff : 0;
	// retrieve bins
	reg2bins(beg, end, iter, idx->min_shift, idx->n_lvls);
	for (i = n_off = 0; i < iter->bins.n; ++i)
		if ((k = kh_get(bin, bidx, iter->bins.a[i])) != kh_end(bidx))
			n_off += kh_value(bidx, k).n;
	if (n_off == 0) return iter;
	off = (hts_pair64_t*)calloc(n_off, 16);
	for (i = n_off = 0; i < iter->bins.n; ++i) {
		if ((k = kh_get(bin, bidx, iter->bins.a[i])) != kh_end(bidx)) {
			int j;
			bins_t *p = &kh_value(bidx, k);
			for (j = 0; j < p->n; ++j)
				if (p->list[j].v > min_off) off[n_off++] = p->list[j];
		}
	}
	if (n_off == 0) {
		free(off); return iter;
	}
	ks_introsort(_off, n_off, off);
	// resolve completely contained adjacent blocks
	for (i = 1, l = 0; i < n_off; ++i)
		if (off[l].v < off[i].v) off[++l] = off[i];
	n_off = l + 1;
	// resolve overlaps between adjacent blocks; this may happen due to the merge in indexing
	for (i = 1; i < n_off; ++i)
		if (off[i-1].v >= off[i].u) off[i-1].v = off[i].u;
	// merge adjacent blocks
	for (i = 1, l = 0; i < n_off; ++i) {
		if (off[l].v>>16 == off[i].u>>16) off[l].v = off[i].v;
		else off[++l] = off[i];
	}
	n_off = l + 1;
	iter->n_off = n_off; iter->off = off;
	return iter;
}

void hts_itr_destroy(hts_itr_t *iter)
{
	if (iter) { free(iter->off); free(iter->bins.a); free(iter); }
}

const char *hts_parse_reg(const char *s, int *beg, int *end)
{
	int i, k, l, name_end;
	*beg = *end = -1;
	name_end = l = strlen(s);
	// determine the sequence name
	for (i = l - 1; i >= 0; --i) if (s[i] == ':') break; // look for colon from the end
	if (i >= 0) name_end = i;
	if (name_end < l) { // check if this is really the end
		int n_hyphen = 0;
		for (i = name_end + 1; i < l; ++i) {
			if (s[i] == '-') ++n_hyphen;
			else if (!isdigit(s[i]) && s[i] != ',') break;
		}
		if (i < l || n_hyphen > 1) name_end = l; // malformated region string; then take str as the name
	}
	// parse the interval
	if (name_end < l) {
		char *tmp;
		tmp = (char*)alloca(l - name_end + 1);
		for (i = name_end + 1, k = 0; i < l; ++i)
			if (s[i] != ',') tmp[k++] = s[i];
		tmp[k] = 0;
		if ((*beg = strtol(tmp, &tmp, 10) - 1) < 0) *beg = 0;
		*end = *tmp? strtol(tmp + 1, &tmp, 10) : 1<<29;
		if (*beg > *end) name_end = l;
	}
	if (name_end == l) *beg = 0, *end = 1<<29;
	return s + name_end;
}

hts_itr_t *hts_itr_querys(const hts_idx_t *idx, const char *reg, hts_name2id_f getid, void *hdr)
{
	int tid, beg, end;
	char *q, *tmp;
	if (strcmp(reg, "*")) {
		q = (char*)hts_parse_reg(reg, &beg, &end);
		tmp = (char*)alloca(q - reg + 1);
		strncpy(tmp, reg, q - reg);
		tmp[q - reg] = 0;
		if ((tid = getid(hdr, tmp)) < 0)
			tid = getid(hdr, reg);
		if (tid < 0) return 0;
		return hts_itr_query(idx, tid, beg, end);
	} else return hts_itr_query(idx, HTS_IDX_NOCOOR, 0, 0);
}

int hts_itr_next(BGZF *fp, hts_itr_t *iter, void *r, hts_readrec_f readrec, void *hdr)
{
	int ret, tid, beg, end;
	if (iter && iter->finished) return -1;
	if (iter->read_rest) {
		if (iter->curr_off) { // seek to the start
			bgzf_seek(fp, iter->curr_off, SEEK_SET);
			iter->curr_off = 0; // only seek once
		}
		ret = readrec(fp, hdr, r, &tid, &beg, &end);
		if (ret < 0) iter->finished = 1;
		return ret;
	}
	if (iter->off == 0) return -1;
	for (;;) {
		if (iter->curr_off == 0 || iter->curr_off >= iter->off[iter->i].v) { // then jump to the next chunk
			if (iter->i == iter->n_off - 1) { ret = -1; break; } // no more chunks
			if (iter->i < 0 || iter->off[iter->i].v != iter->off[iter->i+1].u) { // not adjacent chunks; then seek
				bgzf_seek(fp, iter->off[iter->i+1].u, SEEK_SET);
				iter->curr_off = bgzf_tell(fp);
			}
			++iter->i;
		}
		if ((ret = readrec(fp, hdr, r, &tid, &beg, &end)) >= 0) {
			iter->curr_off = bgzf_tell(fp);
			if (tid != iter->tid || beg >= iter->end) { // no need to proceed
				ret = -1; break;
			} else if (end > iter->beg && iter->end > beg) return ret;
		} else break; // end of file or error
	}
	iter->finished = 1;
	return ret;
}

/**********************
 *** Retrieve index ***
 **********************/

static char *test_and_fetch(const char *fn)
{
	FILE *fp;
	if (strstr(fn, "ftp://") == fn || strstr(fn, "http://") == fn) {
#ifdef _USE_KETFILE
		const int buf_size = 1 * 1024 * 1024;
		knetFile *fp_remote;
		uint8_t *buf;
		const char *p;
		for (p = fn + strlen(fn) - 1; p >= url; --p)
			if (*p == '/') break;
		++p; // p now points to the local file name
		if ((fp_remote = knet_open(fn, "r")) == 0) {
			if (hts_verbose >= 1) fprintf(stderr, "[E::%s] fail to open remote file\n", __func__);
			return 0;
		}
		if ((fp = fopen(fn, "w")) == 0) {
			if (hts_verbose >= 1) fprintf(stderr, "[E::%s] fail to create file in the working directory\n", __func__);
			knet_close(fp_remote);
			return 0;
		}
		if (hts_verbose >= 3) fprintf(stderr, "[M::%s] downloading file '%s' to local directory\n", __func__, fn);
		buf = (uint8_t*)calloc(buf_size, 1);
		while ((l = knet_read(fp_remote, buf, buf_size)) != 0) fwrite(buf, 1, l, fp);
		free(buf);
		fclose(fp);
		knet_close(fp_remote);
		return (char*)p;
#else
		return 0;
#endif
	} else {
		if ((fp = fopen(fn, "rb")) == 0) return 0;
		fclose(fp);
		return (char*)fn;
	}
}

char *hts_idx_getfn(const char *fn, const char *ext)
{
	int i, l_fn, l_ext;
	char *fnidx, *ret;
	l_fn = strlen(fn); l_ext = strlen(ext);
	fnidx = (char*)calloc(l_fn + l_ext + 1, 1);
	strcpy(fnidx, fn); strcpy(fnidx + l_fn, ext);
	if ((ret = test_and_fetch(fnidx)) == 0) {
		for (i = l_fn - 1; i > 0; --i)
			if (fnidx[i] == '.') break;
		strcpy(fnidx + i, ext);
		ret = test_and_fetch(fnidx);
	}
	if (ret == 0) {
		free(fnidx);
		return 0;
	}
	l_fn = strlen(ret);
	memmove(fnidx, ret, l_fn + 1);
	return fnidx;
}

hts_idx_t *hts_idx_load(const char *fn, int fmt)
{
	char *fnidx;
	hts_idx_t *idx;
	fnidx = hts_idx_getfn(fn, ".csi");
	if (fnidx) fmt = HTS_FMT_CSI;
	else fnidx = hts_idx_getfn(fn, fmt == HTS_FMT_BAI? ".bai" : ".tbi");
	if (fnidx == 0) return 0;
	idx = hts_idx_load_local(fnidx, fmt);
	free(fnidx);
	return idx;
}<|MERGE_RESOLUTION|>--- conflicted
+++ resolved
@@ -6,12 +6,9 @@
 #include <fcntl.h>
 #include "htslib/bgzf.h"
 #include "htslib/hts.h"
-<<<<<<< HEAD
+#include "htslib/cram/cram.h"
 #include "hfile.h"
 #include "version.h"
-=======
-#include "htslib/cram/cram.h"
->>>>>>> 265e2e79
 
 #include "htslib/kseq.h"
 #define KS_BGZF 1
@@ -66,7 +63,7 @@
 	fp->is_be = ed_is_big();
 	if (strchr(mode, 'w')) fp->is_write = 1;
 	if (strchr(mode, 'b')) fp->is_bin = 1;
-<<<<<<< HEAD
+	if (strchr(mode, 'c')) fp->is_cram = 1;
     if (strchr(mode, 'z')) fp->is_compressed = 1;
     else if (strchr(mode, 'u')) fp->is_compressed = 0;
     else fp->is_compressed = 2;    // not set, default behaviour
@@ -75,6 +72,11 @@
 		if (fp->is_write) fp->fp.bgzf = strcmp(fn, "-")? bgzf_open(fn, mode) : bgzf_dopen(fileno(stdout), mode);
 		else fp->fp.bgzf = strcmp(fn, "-") ? bgzf_open(fn, "r") : bgzf_dopen(fileno(stdin), "r");
 	} 
+	else if (fp->is_cram) {
+		fp->fp.cram = cram_open(fn, mode);
+		if (fp->fp.cram && fn_aux)
+			cram_set_option(fp->fp.cram, CRAM_OPT_REFERENCE, fn_aux);
+	}
     else 
     {
 		if (!fp->is_write) 
@@ -94,23 +96,6 @@
             else
                 fp->fp.hfile = hopen(fn, "w");
         }
-=======
-	if (strchr(mode, 'c')) fp->is_cram = 1;
-	if (fp->is_bin) {
-		if (fp->is_write) fp->fp = strcmp(fn, "-")? bgzf_open(fn, mode) : bgzf_dopen(fileno(stdout), mode);
-		else fp->fp = strcmp(fn, "-")? bgzf_open(fn, "r") : bgzf_dopen(fileno(stdin), "r");
-	} else if (fp->is_cram) {
-		fp->fp = cram_open(fn, mode);
-		if (fp->fp && fn_aux)
-			cram_set_option(fp->fp, CRAM_OPT_REFERENCE, fn_aux);
-	} else {
-		if (!fp->is_write) {
-			gzFile gzfp;
-			gzfp = strcmp(fn, "-")? gzopen(fn, "rb") : gzdopen(fileno(stdin), "rb");
-			if (gzfp) fp->fp = ks_init(gzfp);
-			if (fn_aux) fp->fn_aux = strdup(fn_aux);
-		} else fp->fp = strcmp(fn, "-")? fopen(fn, "wb") : stdout;
->>>>>>> 265e2e79
 	}
 	if (fp->fp.voidp == 0) {
 		if (hts_verbose >= 2)
@@ -124,16 +109,11 @@
 void hts_close(htsFile *fp)
 {
 	free(fp->fn);
-<<<<<<< HEAD
-	if (!fp->is_bin && fp->is_compressed!=1) {
-=======
-	if (fp->is_bin) {
-		bgzf_close((BGZF*)fp->fp);
+	if (fp->is_bin || fp->is_compressed==1) {
+		bgzf_close(fp->fp.bgzf);
 	} else if (fp->is_cram) {
-		cram_close((cram_fd *)fp->fp);
+		cram_close(fp->fp.cram);
 	} else {
-		free(fp->line.s);
->>>>>>> 265e2e79
 		if (!fp->is_write) {
         #if KS_BGZF
 			BGZF *gzfp = ((kstream_t*)fp->fp.voidp)->f;
@@ -144,14 +124,9 @@
         #endif
 			ks_destroy((kstream_t*)fp->fp.voidp);
 			free(fp->fn_aux);
-<<<<<<< HEAD
 		} else hclose(fp->fp.hfile);
-	} else bgzf_close(fp->fp.bgzf);
+	}
     free(fp->line.s);
-=======
-		} else fclose((FILE*)fp->fp);
-	}
->>>>>>> 265e2e79
 	free(fp);
 }
 
